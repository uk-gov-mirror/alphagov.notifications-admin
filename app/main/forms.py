import weakref
from contextlib import suppress
from copy import deepcopy
from datetime import datetime, timedelta
from functools import partial
from itertools import chain
from numbers import Number

import pytz
from flask import request
from flask_login import current_user
from flask_wtf import FlaskForm as Form
from flask_wtf.file import FileAllowed, FileSize
from flask_wtf.file import FileField as FileField_wtf
from markupsafe import Markup
from notifications_utils.countries.data import Postage
from notifications_utils.formatters import strip_all_whitespace
from notifications_utils.insensitive_dict import InsensitiveDict
from notifications_utils.recipient_validation.email_address import validate_email_address
from notifications_utils.recipient_validation.errors import InvalidEmailError, InvalidPhoneError
from notifications_utils.recipient_validation.phone_number import normalise_phone_number
from notifications_utils.recipient_validation.postal_address import PostalAddress
from notifications_utils.safe_string import make_string_safe_for_email_local_part
from ordered_set import OrderedSet
from werkzeug.utils import cached_property
from wtforms import (
    BooleanField,
    DateField,
    EmailField,
    Field,
    FieldList,
    FileField,
    HiddenField,
    PasswordField,
    SearchField,
    SelectMultipleField,
    StringField,
    TelField,
    TextAreaField,
    ValidationError,
    validators,
)
from wtforms import RadioField as WTFormsRadioField
from wtforms.validators import (
    DataRequired,
    InputRequired,
    NumberRange,
    Optional,
    Regexp,
    StopValidation,
)

from app import asset_fingerprinter, current_organisation
from app.constants import LetterLanguageOptions
from app.formatters import (
    format_auth_type,
    format_date_human,
    format_thousands,
    guess_name_from_email_address,
    message_count_noun,
    sentence_case,
)
from app.main.validators import (
    CharactersNotAllowed,
    CommonlyUsedPassword,
    CsvFileValidator,
    DoesNotStartWithDoubleZero,
    FileIsVirusFree,
    IsAUKMobileNumberOrShortCode,
    IsNotAGenericSenderID,
    IsNotAPotentiallyMaliciousSenderID,
    IsNotLikeNHSNoReply,
    Length,
    MustContainAlphanumericCharacters,
    NoCommasInPlaceHolders,
    NoEmbeddedImagesInSVG,
    NoTextInSVG,
    NotifyDataRequired,
    NotifyInputRequired,
    NotifyUrlValidator,
    OnlySMSCharacters,
    StringsNotAllowed,
    ValidEmail,
    ValidGovEmail,
    ValidPhoneNumber,
)
from app.models.branding import (
    GOVERNMENT_IDENTITY_SYSTEM_COLOURS,
    get_government_identity_system_crests_or_insignia,
)
from app.models.feedback import PROBLEM_TICKET_TYPE, QUESTION_TICKET_TYPE
from app.models.organisation import Organisation
from app.utils import branding
from app.utils.constants import (
    SERVICE_JOIN_REQUEST_APPROVED,
    SERVICE_JOIN_REQUEST_REJECTED,
    SIGN_IN_METHOD_TEXT,
    SIGN_IN_METHOD_TEXT_OR_EMAIL,
)
from app.utils.govuk_frontend_field import (
    GovukFrontendWidgetMixin,
    render_govuk_frontend_macro,
)
from app.utils.image_processing import CorruptImage, ImageProcessor, WrongImageFormat
from app.utils.user_permissions import (
    all_ui_permissions,
    organisation_user_permission_names,
    organisation_user_permission_options,
    permission_options,
)


def get_time_value_and_label(future_time):
    timestamp = future_time.astimezone(pytz.timezone("Europe/London"))
    return (
        future_time.replace(tzinfo=None).isoformat(),
        f"{get_human_day(timestamp)} at {get_human_time(timestamp)}",
    )


def get_human_time(time):
    return {"0": "midnight", "12": "midday"}.get(time.strftime("%-H"), time.strftime("%-I%p").lower())


def get_human_day(time):
    date_format = "%A %-d %B"  # for example "Monday 4 January"

    #  Add 1 hour to get ‘midnight today’ instead of ‘midnight tomorrow’
    time = (time - timedelta(hours=1)).strftime(date_format)
    if time == datetime.utcnow().strftime(date_format):
        return "Today"
    if time == (datetime.utcnow() + timedelta(days=1)).strftime(date_format):
        return "Tomorrow"

    return time


def get_furthest_possible_scheduled_time():
    return (datetime.utcnow() + timedelta(days=7)).replace(hour=0)


def get_next_hours_until(until):
    now = datetime.utcnow()
    hours = int((until - now).total_seconds() / (60 * 60))
    return [
        (now + timedelta(hours=i)).replace(minute=0, second=0, microsecond=0).replace(tzinfo=pytz.utc)
        for i in range(1, hours + 1)
    ]


def get_next_days_until(until):
    now = datetime.utcnow()
    days = int((until - now).total_seconds() / (60 * 60 * 24))

    return [get_human_day((now + timedelta(days=i)).replace(tzinfo=pytz.utc)) for i in range(days + 1)]


class RadioField(WTFormsRadioField):
    def __init__(self, *args, thing="an option", **kwargs):
        super().__init__(*args, **kwargs)
        self.thing = thing
        self.validate_choice = False

    def pre_validate(self, form):
        super().pre_validate(form)
        if self.data not in dict(self.choices).keys():
            raise ValidationError(f"Select {self.thing}")


def make_email_address_field(label="Email address", *, gov_user: bool, required=True, thing=None):
    if thing:
        validators = [
            ValidEmail(message=f"Enter {thing} in the correct format, like name@example.gov.uk"),
        ]
    else:
        # FIXME: being deprecated; remove this when all form fields have been transferred across to `thing`.
        validators = [
            ValidEmail(),
        ]

    if gov_user:
        validators.append(ValidGovEmail())

    if required:
        if thing:
            validators.append(NotifyDataRequired(thing=thing))
        else:
            # FIXME: being deprecated; prefer to pass in `thing`.
            validators.append(DataRequired(message="Cannot be empty"))

    return GovukEmailField(label, validators)


class RequiredValidatorsMixin(Field):
    """
    A mixin for use if there are ever required validators you want to always apply, regardless of what a subclass does
    or how the field is invoked.

    Normally if you pass `validators` in a Field.__init__, that list overrides any base class validators entirely.
    This isn't always desirable, for example, we might want to ensure that all our files are virus scanned regardless
    of whether they pass other validators (filesize, is the file openable, etc)

    To set these, use this mixin then specify `required_validators` as a class variable.
    Note that these validators will be run before any other validators passed in through the field constructor.

    This inherits from Field to ensure that it gets invoked before the `Field` constructor
    (which actually takes the validators and saves them)
    """

    required_validators = []

    def __init__(self, *args, validators=None, **kwargs):
        if validators is None:
            validators = []
        # make a copy of `self.required_validators` to ensure it's not shared with other instances of this field
        super().__init__(*args, validators=(self.required_validators[:] + validators), **kwargs)


class GovukTextInputFieldMixin(GovukFrontendWidgetMixin):
    input_type = "text"
    govuk_frontend_component_name = "text-input"

    def prepare_params(self, **kwargs):
        value = kwargs["value"] if "value" in kwargs else self._value()
        value = str(value) if isinstance(value, Number) else value

        error_message_format = "html" if kwargs.get("error_message_with_html") else "text"

        # convert to parameters that govuk understands
        params = {
            "classes": "govuk-!-width-two-thirds",
            "errorMessage": self.get_error_message(error_message_format),
            "id": self.id,
            "label": {"text": self.label.text},
            "name": self.name,
            "value": value if value else None,
            "type": self.input_type,
        }

        return params


class PhoneNumber(GovukTextInputFieldMixin, TelField):
    input_type = "tel"


def valid_phone_number(label="Mobile number", international=False, sms_to_uk_landline=False):
    if not (sms_to_uk_landline or international):
        return PhoneNumber(
            label,
            validators=[
                DataRequired(message="Cannot be empty"),
                ValidPhoneNumber(allow_international_sms=international),
            ],
        )
    else:
        return PhoneNumber(
            label,
            validators=[
                NotifyDataRequired(thing="a mobile number"),
                ValidPhoneNumber(
                    allow_sms_to_uk_landlines=sms_to_uk_landline,
                    allow_international_sms=international,
                ),
            ],
        )


def make_password_field(label="Password", thing="a password", validate_length=True):
    validators = [
        NotifyDataRequired(thing=thing),
        CommonlyUsedPassword(message="Choose a password that’s harder to guess"),
    ]

    if validate_length:
        validators.insert(1, Length(min=8, max=255, thing=thing))

    return GovukPasswordField(
        label,
        validators=validators,
    )


class GovukTextInputField(GovukTextInputFieldMixin, StringField):
    pass


class GovukPasswordField(GovukTextInputFieldMixin, PasswordField):
    input_type = "password"


class GovukEmailField(GovukTextInputFieldMixin, EmailField):
    input_type = "email"
    param_extensions = {"spellcheck": False}  # email addresses don't need to be spellchecked


class GovukSearchField(GovukTextInputFieldMixin, SearchField):
    input_type = "search"
    param_extensions = {"classes": "govuk-!-width-full"}


class GovukTextareaField(GovukFrontendWidgetMixin, TextAreaField):
    govuk_frontend_component_name = "textarea"

    def prepare_params(self, **kwargs):
        params = {
            "name": self.name,
            "id": self.id,
            "rows": 8,
            "label": {"text": self.label.text, "classes": None, "isPageHeading": False},
            "hint": None,
            "errorMessage": self.get_error_message(),
            "value": self._value(),
        }

        return params


class NotifyDateField(DateField):
    """A thin wrapper around WTForm's DateField providing our own error message."""

    def __init__(self, label=None, validators=None, format="%Y-%m-%d", thing="a date", **kwargs):
        super().__init__(label, validators, format, **kwargs)
        self.thing = thing

    def process_formdata(self, valuelist):
        try:
            super().process_formdata(valuelist)
        except ValueError as e:
            raise ValueError(f"Enter {self.thing} in the correct format") from e


class GovukDateField(GovukTextInputFieldMixin, NotifyDateField):
    pass


class SMSCode(GovukTextInputField):
    # the design system recommends against ever using `type="number"`. "tel" makes mobile browsers
    # show a phone keypad input rather than a full qwerty keyboard.
    input_type = "tel"
    param_extensions = {"attributes": {"pattern": "[0-9]*"}}
    validators = [
        NotifyDataRequired(thing="your text message code"),
        Regexp(regex=r"^\d+$", message="Numbers only"),
        Length(min=5, max=5, thing="security code", unit="digits"),
    ]

    def process_formdata(self, valuelist):
        if valuelist:
            self.data = InsensitiveDict.make_key(valuelist[0])


class GovukIntegerField(GovukTextInputField):
    #  Actual value is 2,147,483,647 but this is a scary looking arbitrary number
    POSTGRES_MAX_INT = 2_000_000_000

    def __init__(self, label=None, *, things, **kwargs):
        self.things = things
        super().__init__(label, **kwargs)

    def process_formdata(self, valuelist):
        if valuelist:
            value = valuelist[0].replace(",", "").replace(" ", "")

            for type_ in (int, float):
                with suppress(ValueError):
                    value = type_(value)
                    break

            if value == "":
                value = 0

        return super().process_formdata([value])

    def pre_validate(self, form):
        if self.data:
            if not isinstance(self.data, int):
                raise StopValidation(f"Enter {self.things} in digits")

            if self.data > self.POSTGRES_MAX_INT:
                raise ValidationError(
                    f"{sentence_case(self.things)} must be {format_thousands(self.POSTGRES_MAX_INT)} or less"
                )

        return super().pre_validate(form)

    def __call__(self, **kwargs):
        if not hasattr(self, "get_form"):
            # If the field is unbound – not yet attached to a Form instance – then
            # it won’t have a submitted value yet so we can return early
            return super().__call__(**kwargs)

        if self.get_form().is_submitted() and not self.get_form().validate():
            return super().__call__(value=(self.raw_data or [None])[0], **kwargs)

        try:
            value = int(self.data)
            value = format_thousands(value)
        except (ValueError, TypeError):
            value = self.data if self.data is not None else ""

        return super().__call__(value=value, **kwargs)


class HexColourCodeField(GovukTextInputField, RequiredValidatorsMixin):
    required_validators = [
        Regexp(regex="^$|^#?(?:[0-9a-fA-F]{3}){1,2}$", message="Enter a hex colour code in the correct format"),
    ]
    param_extensions = {
        "prefix": {
            "text": "#",
        },
        "classes": "govuk-input--width-6",
        "attributes": {"data-notify-module": "colour-preview"},
    }

    def _value(self):
        return self.data[1:] if self.data and self.data.startswith("#") else self.data

    def post_validate(self, form, validation_stopped):
        if not self.errors:
            if self.data and not self.data.startswith("#"):
                self.data = "#" + self.data


class FieldWithNoneOption:
    # This is a special value that is specific to our forms. This is
    # more expicit than casting `None` to a string `'None'` which can
    # have unexpected edge cases
    NONE_OPTION_VALUE = "__NONE__"

    # When receiving Python data, eg when instantiating the form object
    # we want to convert that data to our special value, so that it gets
    # recognised as being one of the valid choices
    def process_data(self, value):
        self.data = self.NONE_OPTION_VALUE if value is None else value

    # After validation we want to convert it back to a Python `None` for
    # use elsewhere, eg posting to the API
    def post_validate(self, form, validation_stopped):
        if self.data == self.NONE_OPTION_VALUE and not validation_stopped:
            self.data = None


class RadioFieldWithNoneOption(FieldWithNoneOption, RadioField):
    pass


class NestedFieldMixin:
    def children(self):
        # start map with root option as a single child entry
        child_map = {None: [option for option in self if option.data == self.NONE_OPTION_VALUE]}

        # add entries for all other children
        for option in self:
            # assign all options with a NONE_OPTION_VALUE (not always None) to the None key
            if option.data == self.NONE_OPTION_VALUE:
                child_ids = [folder["id"] for folder in self.all_template_folders if folder["parent_id"] is None]
                key = self.NONE_OPTION_VALUE
            else:
                child_ids = [folder["id"] for folder in self.all_template_folders if folder["parent_id"] == option.data]
                key = option.data

            child_map[key] = [option for option in self if option.data in child_ids]

        return child_map

    # to be used as the only version of .children once radios are converted
    @cached_property
    def _children(self):
        return self.children()

    def get_items_from_options(self, field):
        items = []

        for option in self._children[None]:
            item = self.get_item_from_option(option)
            if option.data in self._children:
                item["children"] = self.render_children(field.name, option.label.text, self._children[option.data])
            items.append(item)

        return items

    def render_children(self, name, label, options):
        params = {
            "name": name,
            "fieldset": {"legend": {"text": label, "classes": "govuk-visually-hidden"}},
            "formGroup": {"classes": "govuk-form-group--nested"},
            "asList": True,
            "items": [],
        }
        for option in options:
            item = self.get_item_from_option(option)

            if len(self._children[option.data]):
                item["children"] = self.render_children(name, option.label.text, self._children[option.data])

            params["items"].append(item)

        return render_govuk_frontend_macro(self.govuk_frontend_component_name, params=params)


class NestedCheckboxesField(SelectMultipleField, NestedFieldMixin):
    NONE_OPTION_VALUE = None


class HiddenFieldWithNoneOption(FieldWithNoneOption, HiddenField):
    pass


class OrderableFieldsForm(Form):
    """Can be used to force fields to be iterated in a specific order.

    WTForms will iterate over fields on a form in the order that they are instantiated at runtime (this is generally
    top-down as you read through the file). This order is sometimes different from the order that fields are displayed
    on the page. With simple forms this is easy - we can just reorder the fields in the class declaration. However,
    we have a number of forms that have inheritance chains, which makes reordering more difficult.

    Where we are using forms with inheritance and display fields in a different order than they're created for the form,
    we can use `custom_field_order` to rejig the fields. In particular this may be important to get error messages
    displaying in error summaries to match the order of forms visually on the page.
    """

    def __init__(self, *args, **kwargs):
        super().__init__(*args, **kwargs)

        if hasattr(self, "custom_field_order"):
            from flask import current_app

            custom_field_order = self.custom_field_order
            if current_app.config["WTF_CSRF_ENABLED"]:
                custom_field_order = ("csrf_token",) + custom_field_order

            unlisted_fields = set(self._fields).symmetric_difference(set(custom_field_order))
            if unlisted_fields:
                raise RuntimeError(
                    "When setting `OrderableFieldsForm.custom_field_order`, all fields must be listed exhaustively. "
                    f"The following fields are missing: {unlisted_fields}."
                )

            self._fields = {fieldname: self._fields[fieldname] for fieldname in custom_field_order}


class StripWhitespaceForm(OrderableFieldsForm):
    class Meta:
        def bind_field(self, form, unbound_field, options):
            # FieldList simply doesn't support filters.
            # @see: https://github.com/wtforms/wtforms/issues/148
            no_filter_fields = (FieldList, PasswordField, GovukPasswordField)
            filters = [strip_all_whitespace] if not issubclass(unbound_field.field_class, no_filter_fields) else []
            filters += unbound_field.kwargs.get("filters", [])
            bound = unbound_field.bind(form=form, filters=filters, **options)
            bound.get_form = weakref.ref(form)  # GC won't collect the form if we don't use a weakref
            return bound

        def render_field(self, field, render_kw):
            render_kw.setdefault("required", False)
            return super().render_field(field, render_kw)


class StripWhitespaceStringField(GovukTextInputField):
    def __init__(self, label=None, **kwargs):
        kwargs["filters"] = tuple(
            chain(
                kwargs.get("filters", ()),
                (strip_all_whitespace,),
            )
        )
        super(GovukTextInputField, self).__init__(label, **kwargs)


class PostalAddressField(GovukTextareaField):
    def process_formdata(self, valuelist):
        if valuelist:
            self.data = PostalAddress(valuelist[0]).normalised


class VirusScannedFileField(FileField_wtf, RequiredValidatorsMixin):
    required_validators = [
        FileIsVirusFree(),
    ]


class LoginForm(StripWhitespaceForm):
    email_address = make_email_address_field(gov_user=False, thing="your email address")
    password = GovukPasswordField("Password", validators=[NotifyDataRequired(thing="your password")])


class RegisterUserForm(StripWhitespaceForm):
    name = GovukTextInputField("Full name", validators=[NotifyDataRequired(thing="your full name")])
    email_address = make_email_address_field(gov_user=True, thing="your email address")
    mobile_number = valid_phone_number(international=True)
    password = make_password_field(thing="your password")
    # always register as sms type
    auth_type = HiddenField("auth_type", default="sms_auth")


class RegisterUserFromInviteForm(RegisterUserForm):
    custom_field_order = (
        "name",
        "mobile_number",
        "password",
        "service",
        "email_address",
        "auth_type",
    )

    def __init__(self, invited_user):
        super().__init__(
            service=invited_user.service,
            email_address=invited_user.email_address,
            auth_type=invited_user.auth_type,
            name=guess_name_from_email_address(invited_user.email_address),
        )

    mobile_number = PhoneNumber("Mobile number", validators=[ValidPhoneNumber(allow_international_sms=True)])
    service = HiddenField("service")
    email_address = HiddenField("email_address")
    auth_type = HiddenField("auth_type", validators=[DataRequired()])

    def validate_mobile_number(self, field):
        if self.auth_type.data == "sms_auth" and not field.data:
            raise ValidationError("Enter your mobile number")


class RegisterUserFromOrgInviteForm(StripWhitespaceForm):
    def __init__(self, invited_org_user):
        super().__init__(
            organisation=invited_org_user.organisation,
            email_address=invited_org_user.email_address,
        )

    name = GovukTextInputField("Full name", validators=[NotifyDataRequired(thing="your full name")])

    mobile_number = PhoneNumber(
        "Mobile number",
        validators=[
            NotifyDataRequired(thing="your mobile number"),
            ValidPhoneNumber(allow_international_sms=True),
        ],
    )
    password = make_password_field(thing="your password")
    organisation = HiddenField("organisation")
    email_address = HiddenField("email_address")
    auth_type = HiddenField("auth_type", validators=[DataRequired()])


class GovukCheckboxField(GovukFrontendWidgetMixin, BooleanField):
    govuk_frontend_component_name = "checkbox"

    def prepare_params(self, **kwargs):
        params = {
            "name": self.name,
            "errorMessage": self.get_error_message(),
            "items": [
                {
                    "name": self.name,
                    "id": self.id,
                    "text": self.label.text,
                    "value": self._value(),
                    "checked": self.data,
                }
            ],
        }
        return params


# based on work done by @richardjpope: https://github.com/richardjpope/recourse/blob/master/recourse/forms.py#L6
class GovukCheckboxesField(GovukFrontendWidgetMixin, SelectMultipleField):
    govuk_frontend_component_name = "checkbox"
    render_as_list = False

    def get_item_from_option(self, option):
        return {
            "name": option.name,
            "id": option.id,
            "text": option.label.text,
            "value": option._value(),
            "checked": option.checked,
        }

    def get_items_from_options(self, field):
        return [self.get_item_from_option(option) for option in field]

    @property
    def error_summary_id(self):
        items = self.get_items_from_options(self)
        if len(items) > 0:
            return items[0]["id"]

        return self.id

    def prepare_params(self, **kwargs):
        # returns either a list or a hierarchy of lists
        # depending on how get_items_from_options is implemented
        items = self.get_items_from_options(self)

        params = {
            "name": self.name,
            "fieldset": {
                "attributes": {"id": self.name},
                "legend": {"text": self.label.text, "classes": "govuk-fieldset__legend--s"},
            },
            "asList": self.render_as_list,
            "errorMessage": self.get_error_message(),
            "items": items,
        }

        return params


# Wraps checkboxes rendering in HTML needed by the collapsible JS
class GovukCollapsibleCheckboxesField(GovukCheckboxesField):
    param_extensions = {"hint": {"html": '<div class="selection-summary" role="region" aria-live="polite"></div>'}}

    def __init__(self, *args, field_label="", **kwargs):
        self.field_label = field_label
        super().__init__(*args, **kwargs)

    def widget(self, *args, **kwargs):
        checkboxes_string = super().widget(*args, **kwargs)

        # wrap the checkboxes HTML in the HTML needed by the collapsible JS
        result = Markup(
            f'<div class="selection-wrapper"'
            f'     data-notify-module="collapsible-checkboxes"'
            f'     data-field-label="{self.field_label}">'
            f"  {checkboxes_string}"
            f"</div>"
        )

        return result


# GovukCollapsibleCheckboxesField adds an ARIA live-region to the hint and wraps the render in HTML needed by the
# collapsible JS
# NestedFieldMixin puts the items into a tree hierarchy, pre-rendering the sub-trees of the top-level items
class GovukCollapsibleNestedCheckboxesField(NestedFieldMixin, GovukCollapsibleCheckboxesField):
    NONE_OPTION_VALUE = None
    render_as_list = True


class GovukRadiosField(GovukFrontendWidgetMixin, RadioField):
    govuk_frontend_component_name = "radios"

    class Divider(str):
        """
        Behaves like a normal string but can be used instead of a `(value, label)`
        pair as one of the items in `GovukRadiosField.choices`, for example:

            numbers = GovukRadiosField(choices=(
                (1, "One"),
                (2, "Two"),
                GovukRadiosField.Divider("or")
                (3, "Three"),
            ))

        When rendered it won’t appear as a choice the user can click, but instead
        as text in between the choices, as per:
        https://design-system.service.gov.uk/components/radios/#radio-items-with-a-text-divider
        """

        def __iter__(self):
            # This is what WTForms will use as the value of the choice. We will
            # throw this away, but needs to be unique, unguessable and impossible
            # to confuse with a real choice
            yield object()
            # This is what WTForms will use as the label, which we can later
            # use to see if the choice is actually a divider
            yield self

    def get_item_from_option(self, option):
        if isinstance(option.label.text, self.Divider):
            return {
                "divider": option.label.text,
            }
        return {
            "name": option.name,
            "id": option.id,
            "text": option.label.text,
            "value": option._value(),
            "checked": option.checked,
        }

    def get_items_from_options(self, field):
        return [self.get_item_from_option(option) for option in field]

    @property
    def error_summary_id(self):
        items = self.get_items_from_options(self)
        if len(items) > 0:
            return items[0]["id"]

        return self.id

    def prepare_params(self, **kwargs):
        # returns either a list or a hierarchy of lists
        # depending on how get_items_from_options is implemented
        items = self.get_items_from_options(self)

        return {
            "name": self.name,
            "fieldset": {
                "attributes": {"id": self.name},
                "legend": {
                    "text": self.label.text,
                    "classes": "govuk-fieldset__legend--s, govuk-!-font-weight-regular",
                },
            },
            "errorMessage": self.get_error_message(),
            "items": items,
        }


class OnOffField(GovukRadiosField):
    def __init__(self, label, choices=None, choices_for_error_message=None, *args, **kwargs):
        choices = choices or [
            (True, "On"),
            (False, "Off"),
        ]
        super().__init__(
            label,
            *args,
            choices=choices,
            thing=choices_for_error_message or f"{choices[0][1].lower()} or {choices[1][1].lower()}",
            **kwargs,
        )

    def process_formdata(self, valuelist):
        if valuelist:
            value = valuelist[0]
            self.data = (value == "True") if value in ["True", "False"] else value

    def iter_choices(self):
        for value, label in self.choices:
            # This overrides WTForms default behaviour which is to check
            # self.coerce(value) == self.data
            # where self.coerce returns a string for a boolean input
            yield (value, label, (self.data in {value, self.coerce(value)}), {})


class OrganisationTypeField(GovukRadiosField):
    def __init__(self, *args, include_only=None, validators=None, **kwargs):
        super().__init__(
            *args,
            choices=[
                (value, label)
                for value, label in Organisation.TYPE_LABELS.items()
                if not include_only or value in include_only
            ],
            thing="a type of organisation",
            validators=validators or [],
            **kwargs,
        )


class GovukRadiosFieldWithNoneOption(FieldWithNoneOption, GovukRadiosField):
    pass


class GovukNestedRadiosField(NestedFieldMixin, GovukRadiosFieldWithNoneOption):
    govuk_frontend_component_name = "nested-radios"
    param_extensions = {"formGroup": {"classes": "govuk-form-group--nested-radio"}}

    def render_children(self, name, label, options):
        params = {
            "name": name,
            "fieldset": {"legend": {"text": label, "classes": "govuk-visually-hidden "}},
            "items": [],
        }
        for option in options:
            item = self.get_item_from_option(option)
            item.update(
                {
                    "hint": {"text": self.option_hints.get(option.data, "")},
                }
            )
            if len(self._children[option.data]):
                item["children"] = self.render_children(name, option.label.text, self._children[option.data])

            params["items"].append(item)

        return render_govuk_frontend_macro(self.govuk_frontend_component_name, params=params)


class GovukRadiosWithImagesField(GovukRadiosField):
    govuk_frontend_component_name = "radios-with-images"

    param_extensions = {
        "classes": "govuk-radios--inline",
        "fieldset": {"legend": {"classes": "govuk-fieldset__legend--l", "isPageHeading": True}},
    }

    def __init__(self, label="", *, image_data, **kwargs):
        super(GovukRadiosField, self).__init__(label, **kwargs)

        self.image_data = image_data

    def get_item_from_option(self, option):
        # deepcopy to avoid mutating the same `dict` multiple times
        image_data = deepcopy(self.image_data[option.data])
        image_data["url"] = asset_fingerprinter.get_url(image_data["path"])
        return {
            "name": option.name,
            "id": option.id,
            "text": option.label.text,
            "value": str(option.data),  # to protect against non-string types like uuids
            "checked": option.checked,
            "image": image_data,
        }


class GovukRadiosFieldWithRequiredMessage(GovukRadiosField):
    def __init__(self, *args, required_message="Not a valid choice", **kwargs):
        self.required_message = required_message
        super().__init__(*args, **kwargs)

    def pre_validate(self, form):
        try:
            return super().pre_validate(form)
        except ValueError as e:
            raise ValidationError(self.required_message) from e


class ListEntryFieldList(FieldList):
    def __init__(self, *args, thing, **kwargs):
        super().__init__(*args, **kwargs)
        self.thing = thing


# guard against data entries that aren't a known permission
def filter_by_permissions(valuelist, permissions):
    if valuelist is None:
        return None
    else:
        return [entry for entry in valuelist if any(entry in option for option in permissions)]


class AuthTypeForm(StripWhitespaceForm):
    auth_type = GovukRadiosField(
        "Sign-in method",
        choices=[
            ("sms_auth", format_auth_type("sms_auth")),
            ("email_auth", format_auth_type("email_auth")),
        ],
    )


class PermissionsForm(StripWhitespaceForm):
    def __init__(self, all_template_folders=None, disable_sms_auth=False, *args, **kwargs):
        super().__init__(*args, **kwargs)
        self.folder_permissions.choices = []
        self.disable_sms_auth = disable_sms_auth
        if all_template_folders is not None:
            self.folder_permissions.all_template_folders = all_template_folders
            self.folder_permissions.choices = [
                (item["id"], item["name"]) for item in ([{"name": "Templates", "id": None}] + all_template_folders)
            ]

        # In a scenario where there is no mobile number for the user
        # the option to select sms_auth is disabled
        if self.disable_sms_auth:
            self.login_authentication.param_extensions = {
                "items": [
                    {
                        "hint": {
                            "text": "Not available because this team member has not added a "
                            "phone number to their profile"
                        },
                        "disabled": True,
                    },
                    {"checked": True},
                ]
            }

    folder_permissions = GovukCollapsibleNestedCheckboxesField("Folders this team member can see", field_label="folder")

    login_authentication = GovukRadiosField(
        "Sign-in method",
        choices=[
            ("sms_auth", "Text message code"),
            ("email_auth", "Email link"),
        ],
        thing="a sign-in method",
        param_extensions={"fieldset": {"legend": {"classes": "govuk-fieldset__legend--s"}}},
    )

    permissions_field = GovukCheckboxesField(
        "Permissions",
        filters=[partial(filter_by_permissions, permissions=permission_options)],
        choices=list(permission_options),
        param_extensions={"hint": {"text": "All team members can see sent messages."}},
    )

    @property
    def permissions(self):
        return set(self.permissions_field.data)

    @classmethod
    def from_user_and_service(cls, user, service):
        if user.platform_admin:
            all_template_folders = None
            folder_permissions = None
        else:
            all_template_folders = service.all_template_folders
            folder_permissions = [
                folder["id"]
                for folder in all_template_folders
                if user.has_template_folder_permission(folder, service=service)
            ]

        form = cls(
            folder_permissions=folder_permissions,
            all_template_folders=all_template_folders,
            permissions_field=user.permissions_for_service(service.id) & all_ui_permissions,
            login_authentication=user.auth_type,
            disable_sms_auth=False if user.mobile_number else True,
        )

        # If a user logs in with a security key, we generally don't want a service admin to be able to change this.
        # As well as enforcing this in the backend, we need to delete the auth radios to prevent validation errors.
        if user.webauthn_auth:
            del form.login_authentication
        return form


class JoinServiceRequestApproveForm(StripWhitespaceForm):
    join_service_approve_request = GovukRadiosField(
        "",
        choices=[
            (SERVICE_JOIN_REQUEST_APPROVED, "Yes"),
            (SERVICE_JOIN_REQUEST_REJECTED, "No"),
        ],
        thing="an option",
        param_extensions={"fieldset": {"legend": {"classes": ""}}},
<<<<<<< HEAD
        default=SERVICE_JOIN_REQUEST_APPROVED,
    )


class JoinServiceRequestSetPermissionsForm(StripWhitespaceForm):
    join_service_request_set_permissions_field = GovukCheckboxesField(
        "Permissions",
        filters=[partial(filter_by_permissions, permissions=permission_options)],
        choices=list(permission_options),
        param_extensions={"hint": {"text": "All team members can see sent messages."}},
=======
        default="approved",
>>>>>>> ec998731
    )


class OrganisationUserPermissionsForm(StripWhitespaceForm):
    permissions_field = GovukCheckboxesField(
        "Permissions",
        filters=[partial(filter_by_permissions, permissions=organisation_user_permission_options)],
        choices=[
            (value, f"This team member can {label.lower()}") for value, label in organisation_user_permission_options
        ],
    )

    def __init__(self, *args, **kwargs):
        super().__init__(*args, **kwargs)
        self._restrict_permission_choices()

    def _restrict_permission_choices(self):
        # Remove any permissions that an org doesn't have access to
        self.permissions_field.choices = [
            (value, label)
            for value, label in self.permissions_field.choices
            if current_organisation.can_use_org_user_permission(value)
        ]

    @property
    def permissions(self):
        return set(self.permissions_field.data)

    @classmethod
    def from_user_and_organisation(cls, user, organisation, **kwargs):
        form = cls(
            permissions_field=user.permissions_for_organisation(organisation.id) & organisation_user_permission_names,
            **kwargs,
        )
        return form


class BaseInviteUserForm:
    email_address = make_email_address_field(gov_user=False, thing="an email address")

    def __init__(self, inviter_email_address, *args, **kwargs):
        super().__init__(*args, **kwargs)
        self.inviter_email_address = inviter_email_address

    def validate_email_address(self, field):
        if current_user.platform_admin:
            return
        if field.data.lower() == self.inviter_email_address.lower():
            raise ValidationError("Enter an email address that is not your own")


class InviteUserForm(BaseInviteUserForm, PermissionsForm):
    custom_field_order: tuple = (
        "email_address",
        "permissions_field",
        "folder_permissions",
        "login_authentication",
    )


class InviteOrgUserForm(BaseInviteUserForm, OrganisationUserPermissionsForm):
    pass


class TwoFactorForm(StripWhitespaceForm):
    def __init__(self, validate_code_func, *args, **kwargs):
        """
        Keyword arguments:
        validate_code_func -- Validates the code with the API.
        """
        self.validate_code_func = validate_code_func
        super().__init__(*args, **kwargs)

    sms_code = SMSCode("Text message code")

    def validate(self, *args, **kwargs):
        if not self.sms_code.validate(self):
            return False

        is_valid, reason = self.validate_code_func(self.sms_code.data)

        if not is_valid:
            self.sms_code.errors.append(reason)
            return False

        return super().validate(*args, **kwargs)


class TextNotReceivedForm(StripWhitespaceForm):
    mobile_number = valid_phone_number(international=True)


class RenameServiceForm(StripWhitespaceForm):
    name = GovukTextInputField(
        "Service name",
        validators=[
            NotifyDataRequired(thing="a service name"),
            MustContainAlphanumericCharacters(thing="service name"),
        ],
    )

    def validate_name(self, field):
        """
        Validate that the email from name ("Service Name" <service.name@notifications.service.gov.uk)
        is under 320 characters (if it's over, SES will reject the email and we'll end up with technical errors)
        """
        normalised_service_name = make_string_safe_for_email_local_part(field.data)
        try:
            # TODO: should probs store this value in config["NOTIFY_EMAIL_DOMAIN"] or similar
            email = validate_email_address(f"{normalised_service_name}@notifications.service.gov.uk")
        except InvalidEmailError as e:
            raise ValidationError("Service name cannot include characters from a non-Latin alphabet") from e

        if len(f'"{field.data}" <{email}>') > 320:
            # This is a little white lie - the service name _can_ be longer, provided the normalised name is short so
            # that the whole email is under 320 characters. 143 is chosen because a 143 char name + 143 char normalised
            # name + 34 characters of email domain, quotes, angle brackets etc = 320 characters total.
            raise ValidationError("Service name cannot be longer than 143 characters")


class RenameOrganisationForm(StripWhitespaceForm):
    name = GovukTextInputField(
        "Organisation name",
        validators=[
            NotifyDataRequired(thing="your organisation name"),
            MustContainAlphanumericCharacters(thing="organisation name"),
            Length(max=255, thing="organisation name"),
        ],
    )


class AddGPOrganisationForm(StripWhitespaceForm):
    def __init__(self, *args, service_name="unknown", **kwargs):
        super().__init__(*args, **kwargs)
        self.same_as_service_name.label.text = f"Is your GP surgery called ‘{service_name}’?"
        self.service_name = service_name
        self.same_as_service_name.param_extensions = {
            "items": [
                {},
                {"conditional": {"html": self.name}},
            ]
        }

    def get_organisation_name(self):
        if self.same_as_service_name.data:
            return self.service_name
        return self.name.data

    same_as_service_name = OnOffField(
        "Is your GP surgery called the same name as your service?",
        choices=[
            (True, "Yes"),
            (False, "No"),
        ],
        choices_for_error_message="‘yes‘ to confirm the name of your GP surgery",
    )

    name = GovukTextInputField(
        "What’s your GP surgery called?",
    )

    def validate_name(self, field):
        if self.same_as_service_name.data is False:
            if not field.data:
                raise ValidationError("Enter the name of your GP surgery")
        else:
            field.data = ""


class AddNHSLocalOrganisationForm(StripWhitespaceForm):
    def __init__(self, *args, organisation_choices=None, **kwargs):
        super().__init__(*args, **kwargs)
        self.organisations.choices = organisation_choices

    organisations = GovukRadiosField(
        "Which NHS Trust or Integrated Care Board do you work for?",
        param_extensions={"fieldset": {"legend": {"classes": "govuk-visually-hidden"}}},
        thing="an NHS Trust or Integrated Care Board",
    )


class OrganisationOrganisationTypeForm(StripWhitespaceForm):
    organisation_type = OrganisationTypeField("What type of organisation is this?")


class OrganisationCrownStatusForm(StripWhitespaceForm):
    crown_status = GovukRadiosField(
        "Is this organisation a crown body?",
        choices=[
            ("crown", "Yes"),
            ("non-crown", "No"),
            ("unknown", "Not sure"),
        ],
        thing="yes if the organisation is a Crown body",
    )


class OrganisationAgreementSignedForm(StripWhitespaceForm):
    agreement_signed = GovukRadiosField(
        "Has this organisation signed the agreement?",
        choices=[
            ("yes", "Yes"),
            ("no", "No"),
            ("unknown", "No (but we have some service-specific agreements in place)"),
        ],
        thing="whether this organisation has signed the agreement",
        param_extensions={
            "items": [
                {"hint": {"text": "Users will be told their organisation has already signed the agreement"}},
                {"hint": {"text": "Users will be prompted to sign the agreement before they can go live"}},
                {"hint": {"text": "Users will not be prompted to sign the agreement"}},
            ]
        },
    )


class FieldInListEntry:
    def pre_validate(self, form):
        self.error_summary_messages = []
        super().pre_validate(form)


class StripWhitespaceStringFieldInListEntry(FieldInListEntry, StripWhitespaceStringField):
    pass


class AdminOrganisationDomainsForm(StripWhitespaceForm):
    def populate(self, domains_list):
        for index, value in enumerate(domains_list):
            self.domains[index].data = value

    domains = ListEntryFieldList(
        StripWhitespaceStringFieldInListEntry(
            "",
            validators=[
                CharactersNotAllowed("@"),
                StringsNotAllowed("nhs.uk", "nhs.net"),
                Optional(),
            ],
            default="",
        ),
        min_entries=30,
        max_entries=30,
        label="Domain names",
        thing="domain name",
    )


class CreateServiceForm(StripWhitespaceForm):
    name = GovukTextInputField(
        "Service name",
        validators=[
            DataRequired(message="Enter a service name"),
            MustContainAlphanumericCharacters(),
            Length(max=255, thing="service name"),
        ],
    )
    organisation_type = OrganisationTypeField("Who runs this service?")


class CreateNhsServiceForm(CreateServiceForm):
    organisation_type = OrganisationTypeField(
        "Who runs this service?",
        include_only={"nhs_central", "nhs_local", "nhs_gp"},
    )


class AdminNewOrganisationForm(
    RenameOrganisationForm,
    OrganisationOrganisationTypeForm,
    OrganisationCrownStatusForm,
):
    def __init__(self, *args, **kwargs):
        super().__init__(*args, **kwargs)
        # Don’t offer the ‘not sure’ choice
        self.crown_status.choices = self.crown_status.choices[:-1]

    name = GovukTextInputField(
        "Organisation name",
        validators=[
            NotifyDataRequired(thing="an organisation name"),
            MustContainAlphanumericCharacters(thing="organisation name"),
            Length(max=255, thing="organisation name"),
        ],
    )


class AdminServiceSMSAllowanceForm(StripWhitespaceForm):
    free_sms_allowance = GovukIntegerField(
        "Numbers of text message fragments per year",
        things="the number of text message fragments",
        validators=[
            NotifyInputRequired(thing="a number of text messages"),
            NumberRange(min=0, message="Number must be greater than or equal to 0"),
        ],
    )


class AdminServiceMessageLimitForm(StripWhitespaceForm):
    message_limit = GovukIntegerField("", things="the number of messages", validators=[])

    def __init__(self, notification_type, *args, **kwargs):
        super().__init__(*args, **kwargs)

        self.message_limit.label.text = f"Daily {message_count_noun(1, notification_type)} limit"
        self.message_limit.things = f"the number of {message_count_noun(999, notification_type)}"
        self.message_limit.param_extensions = {
            "hint": {
                "text": (
                    f"Number of {message_count_noun(999, notification_type)} the service is allowed to send each day"
                )
            }
        }
        self.message_limit.validators = [
            NotifyInputRequired(thing=f"a number of {message_count_noun(2, notification_type)}"),
            NumberRange(min=0, message="Number must be greater than or equal to 0"),
        ]


class AdminServiceRateLimitForm(StripWhitespaceForm):
    rate_limit = GovukIntegerField(
        "Number of messages the service can send in a rolling 60 second window",
        things="the number of messages",
        validators=[
            NotifyDataRequired(thing="a number of messages"),
            NumberRange(min=0, message="Number must be greater than or equal to 0"),
        ],
    )


class ConfirmPasswordForm(StripWhitespaceForm):
    def __init__(self, validate_password_func, *args, **kwargs):
        self.validate_password_func = validate_password_func
        super().__init__(*args, **kwargs)

    password = GovukPasswordField("Enter your password", validators=[NotifyDataRequired(thing="your password")])

    def validate_password(self, field):
        if not self.validate_password_func(field.data):
            raise ValidationError("Incorrect password")


class TemplateNameMixin:
    name = GovukTextInputField(
        "Template name",
        validators=[
            NotifyDataRequired(thing="Template name"),
            Length(max=255, thing="Template name"),
        ],
    )


class RenameTemplateForm(StripWhitespaceForm, TemplateNameMixin):
    pass


class BaseTemplateForm(StripWhitespaceForm):
    template_content = GovukTextareaField(
        "Message", validators=[NotifyDataRequired(thing="your message"), NoCommasInPlaceHolders()]
    )

    def __init__(self, *args, **kwargs):
        if "content" in kwargs:
            kwargs["template_content"] = kwargs["content"]
        super().__init__(*args, **kwargs)

    @property
    def new_template_data(self):
        new_template_data = {"content": self.template_content.data}

        if hasattr(self, "subject"):
            new_template_data["subject"] = self.subject.data

        if hasattr(self, "name"):
            new_template_data["name"] = self.name.data

        if hasattr(self, "has_unsubscribe_link"):
            new_template_data["has_unsubscribe_link"] = self.has_unsubscribe_link.data

        return new_template_data


class SMSTemplateForm(BaseTemplateForm, TemplateNameMixin):
    def validate_template_content(self, field):
        OnlySMSCharacters(template_type="sms")(None, field)


class LetterAddressForm(StripWhitespaceForm):
    def __init__(self, *args, allow_international_letters=False, **kwargs):
        self.allow_international_letters = allow_international_letters
        super().__init__(*args, **kwargs)

    address = PostalAddressField("Address", validators=[NotifyDataRequired(thing="an address")])

    def validate_address(self, field):
        address = PostalAddress(
            field.data,
            allow_international_letters=self.allow_international_letters,
        )

        if not address.has_enough_lines:
            raise ValidationError(f"Address must be at least {PostalAddress.MIN_LINES} lines long")

        if address.has_too_many_lines:
            raise ValidationError(f"Address must be no more than {PostalAddress.MAX_LINES} lines long")

        if address.has_invalid_country_for_bfpo_address:
            raise ValidationError(
                "The last line of a British Forces Post Office (BFPO) address cannot be the name of a country"
            )

        if not address.has_valid_last_line:
            if self.allow_international_letters:
                raise ValidationError("The last line of the address must be a UK postcode or the name of a country")
            if address.international:
                raise ValidationError("You do not have permission to send letters to other countries")
            raise ValidationError("Last line of the address must be a real UK postcode")

        if address.has_invalid_characters:
            raise ValidationError(
                "Address lines cannot start with any of the following characters: "
                + " ".join(PostalAddress.INVALID_CHARACTERS_AT_START_OF_ADDRESS_LINE)
            )

        if address.has_no_fixed_abode_address:
            raise ValidationError("Enter a real address")


class EmailTemplateForm(BaseTemplateForm, TemplateNameMixin):
    subject = GovukTextareaField("Subject", validators=[NotifyDataRequired(thing="the subject of the email")])
    has_unsubscribe_link = GovukCheckboxField(
        "Add an unsubscribe link",
        param_extensions={
            "items": [
                {
                    "hint": {"text": "You will see unsubscribe requests on the dashboard"},
                    "classes": "govuk-checkboxes__item--single-with-hint",
                }
            ],
        },
    )


class LetterTemplateForm(BaseTemplateForm, TemplateNameMixin):
    subject = GovukTextareaField("Heading", validators=[NotifyDataRequired(thing="a main heading for your letter")])
    template_content = GovukTextareaField(
        "Body text", validators=[NotifyDataRequired(thing="the body text of your letter"), NoCommasInPlaceHolders()]
    )

    def __init__(self, *args, **kwargs):
        super().__init__(*args, **kwargs)
        if kwargs.get("letter_languages") == LetterLanguageOptions.welsh_then_english:
            self.subject.label.text = f"{self.subject.label.text} (English)"
            self.template_content.label.text = f"{self.template_content.label.text} (English)"


class WelshLetterTemplateForm(BaseTemplateForm, TemplateNameMixin):
    subject = GovukTextareaField("Heading (Welsh)", validators=[DataRequired(message="Cannot be empty")])
    template_content = GovukTextareaField(
        "Body text (Welsh)", validators=[DataRequired(message="Cannot be empty"), NoCommasInPlaceHolders()]
    )

    def __init__(self, *args, subject, content, letter_welsh_subject, letter_welsh_content, **kwargs):
        # Populate subject and template_content form fields using the Welsh template values; we can discard the English
        # data for this form.
        super().__init__(*args, subject=letter_welsh_subject, content=letter_welsh_content, **kwargs)

    @property
    def new_template_data(self):
        data = super().new_template_data

        if "subject" in data:
            data["letter_welsh_subject"] = data.pop("subject")

        if "content" in data:
            data["letter_welsh_content"] = data.pop("content")

        return data


class LetterTemplatePostageForm(StripWhitespaceForm):
    postage = GovukRadiosField(
        "Choose the postage for this letter template",
        choices=[
            ("first", "First class"),
            ("second", "Second class"),
        ],
        thing="first class or second class",
        validators=[DataRequired()],
    )


class LetterTemplateLanguagesForm(StripWhitespaceForm):
    languages = GovukRadiosField(
        "This will change the language used for the date and page numbers of your letter template.",
        choices=[
            (LetterLanguageOptions.english.value, "English only"),
            (LetterLanguageOptions.welsh_then_english.value, "Welsh followed by English"),
        ],
        validators=[InputRequired()],
    )


class LetterUploadPostageForm(StripWhitespaceForm):
    def __init__(self, *args, postage_zone, **kwargs):
        super().__init__(*args, **kwargs)

        if postage_zone != Postage.UK:
            self.postage.choices = [(postage_zone, "")]
            self.postage.data = postage_zone

    @property
    def show_postage(self):
        return len(self.postage.choices) > 1

    postage = GovukRadiosField(
        "Choose the postage for this letter",
        choices=[
            ("first", "First class post"),
            ("second", "Second class post"),
        ],
        default="second",
        validators=[DataRequired()],
    )


class ForgotPasswordForm(StripWhitespaceForm):
    email_address = make_email_address_field(gov_user=False, thing="your email address")


class NewPasswordForm(StripWhitespaceForm):
    new_password = make_password_field(thing="your new password")


class ChangePasswordForm(StripWhitespaceForm):
    def __init__(self, validate_password_func, *args, **kwargs):
        self.validate_password_func = validate_password_func
        super().__init__(*args, **kwargs)

    old_password = make_password_field("Current password", thing="your current password", validate_length=False)
    new_password = make_password_field("New password", thing="your new password")

    def validate_old_password(self, field):
        if not self.validate_password_func(field.data):
            raise ValidationError("Incorrect password")


class CsvUploadForm(StripWhitespaceForm):
    file = FileField(
        "Add recipients",
        validators=[
            DataRequired(message="You need to chose a file to upload"),
            CsvFileValidator(),
            FileSize(max_size=10 * 1024 * 1024, message="The file must be smaller than 10MB"),
        ],
    )


class ChangeNameForm(StripWhitespaceForm):
    new_name = GovukTextInputField(
        "Change your name",
        validators=[NotifyDataRequired(thing="your name")],
    )


class ChangeEmailForm(StripWhitespaceForm):
    def __init__(self, validate_email_func, *args, **kwargs):
        self.validate_email_func = validate_email_func
        super().__init__(*args, **kwargs)

    email_address = make_email_address_field(
        label="Change your email address",
        thing="an email address",
        gov_user=True,
    )

    def validate_email_address(self, field):
        # The validate_email_func can be used to call API to check if the email address is already in
        # use. We don't want to run that check for invalid email addresses, since that will cause an error.
        # If there are any other validation errors on the email_address, we should skip this check.
        if self.email_address.errors:
            return

        is_valid = self.validate_email_func(field.data)
        if is_valid:
            raise ValidationError("This email address is already in use")


class ChangeNonGovEmailForm(ChangeEmailForm):
    email_address = make_email_address_field(gov_user=False)


class ChangeMobileNumberForm(StripWhitespaceForm):
    mobile_number = valid_phone_number(label="Change your mobile number", international=True)


class ChooseTimeForm(StripWhitespaceForm):
    def __init__(self, *args, **kwargs):
        super().__init__(*args, **kwargs)
        self.scheduled_for.choices = [("", "Now")] + [
            get_time_value_and_label(hour) for hour in get_next_hours_until(get_furthest_possible_scheduled_time())
        ]
        self.scheduled_for.days = get_next_days_until(get_furthest_possible_scheduled_time())

    scheduled_for = GovukRadiosField(
        "When to send these messages",
        default="",
    )


class CreateKeyForm(StripWhitespaceForm):
    def __init__(self, existing_keys, *args, **kwargs):
        self.existing_key_names = [key["name"].lower() for key in existing_keys if not key["expiry_date"]]
        super().__init__(*args, **kwargs)

    key_name = GovukTextInputField(
        "Name for this key", validators=[NotifyDataRequired(thing="a name for this API key")]
    )

    key_type = GovukRadiosField(
        "Type of key",
        thing="a type of API key",
    )

    def validate_key_name(self, key_name):
        if key_name.data.lower() in self.existing_key_names:
            raise ValidationError("A key with this name already exists")


class SupportType(StripWhitespaceForm):
    support_type = GovukRadiosField(
        "How can we help you?",
        choices=[
            (PROBLEM_TICKET_TYPE, "Report a problem"),
            (QUESTION_TICKET_TYPE, "Ask a question or give feedback"),
        ],
    )


class SupportRedirect(StripWhitespaceForm):
    who = GovukRadiosField(
        "What do you need help with?",
        choices=[
            ("public-sector", "I work in the public sector and need to send emails, text messages or letters"),
            ("public", "I’m a member of the public with a question for the government"),
        ],
    )


class FeedbackOrProblem(StripWhitespaceForm):
    feedback = GovukTextareaField("Your message", validators=[NotifyDataRequired(thing="your message")])
    name = GovukTextInputField("Name (optional)")
    email_address = make_email_address_field(
        label="Email address", gov_user=False, required=True, thing="your email address"
    )


class Triage(StripWhitespaceForm):
    severe = GovukRadiosField(
        "Is it an emergency?",
        choices=[
            ("yes", "Yes"),
            ("no", "No"),
        ],
        thing="‘yes’ if it is an emergency",
    )


class EstimateUsageForm(StripWhitespaceForm):
    volume_email = GovukIntegerField(
        "How many emails do you expect to send in the next year?",
        things="the number of emails",
    )
    volume_sms = GovukIntegerField(
        "How many text messages do you expect to send in the next year?",
        things="the number of text messages",
    )
    volume_letter = GovukIntegerField(
        "How many letters do you expect to send in the next year?",
        things="the number of letters",
    )

    at_least_one_volume_filled = True

    def validate(self, *args, **kwargs):
        if self.volume_email.data == self.volume_sms.data == self.volume_letter.data == 0:
            self.at_least_one_volume_filled = False
            return False

        return super().validate(*args, **kwargs)


class AdminProviderRatioForm(OrderableFieldsForm):
    def __init__(self, providers):
        self._providers = providers

        # hack: https://github.com/wtforms/wtforms/issues/736
        self._unbound_fields = [
            (
                provider["identifier"],
                GovukIntegerField(
                    f"{provider['display_name']} (%)",
                    things="a percentage",
                    validators=[validators.NumberRange(min=0, max=100, message="Must be between 0 and 100")],
                    param_extensions={
                        "classes": "govuk-input--width-3",
                    },
                ),
            )
            for provider in providers
        ]

        super().__init__(data={provider["identifier"]: provider["priority"] for provider in providers})

    def validate(self, *args, **kwargs):
        if not super().validate(*args, **kwargs):
            return False

        total = sum(getattr(self, provider["identifier"]).data for provider in self._providers)

        if total == 100:
            return True

        for provider in self._providers:
            getattr(self, provider["identifier"]).errors += ["The total must add up to 100%"]

        return False


class ServiceContactDetailsForm(StripWhitespaceForm):
    contact_details_type = GovukRadiosField(
        "Type of contact details",
        choices=[
            ("url", "Link to a website"),
            ("email_address", "Email address"),
            ("phone_number", "Phone number"),
        ],
    )

    url = GovukTextInputField("URL", param_extensions={"hint": {"text": "For example, https://www.example.gov.uk"}})
    email_address = GovukEmailField("Email address")
    # This is a text field because the number provided by the user can also be a short code
    phone_number = GovukTextInputField("Phone number")

    def validate(self, *args, **kwargs):
        if self.contact_details_type.data == "url":
            self.url.validators = [
                NotifyDataRequired(thing="a URL in the correct format"),
                NotifyUrlValidator(),
            ]

        elif self.contact_details_type.data == "email_address":
            self.email_address.validators = [
                NotifyDataRequired(thing="an email address"),
                Length(min=5, max=255, thing="email address"),
                ValidEmail(),
            ]

        elif self.contact_details_type.data == "phone_number":
            # we can't use the existing phone number validation functions here since we want to allow landlines
            # and disallow emergency 3-digit numbers
            def valid_non_emergency_phone_number(self, num):
                try:
                    normalised_number = normalise_phone_number(num.data)
                except InvalidPhoneError as e:
                    raise ValidationError("Enter a phone number in the correct format") from e

                if normalised_number in {"999", "112"}:
                    raise ValidationError("Phone number cannot be an emergency number")

                return True

            self.phone_number.validators = [
                NotifyDataRequired(thing="a phone number"),
                Length(min=3, max=20, thing="phone number"),
                valid_non_emergency_phone_number,
            ]

        return super().validate(*args, **kwargs)


class ServiceReplyToEmailForm(StripWhitespaceForm):
    email_address = make_email_address_field(label="Reply-to email address", thing="an email address", gov_user=False)
    is_default = GovukCheckboxField("Make this email address the default")


class ServiceSmsSenderForm(StripWhitespaceForm):
    sms_sender = GovukTextInputField(
        "Text message sender ID",
        validators=[
            NotifyDataRequired(thing="a text message sender ID"),
            Length(min=3, thing="text message sender ID"),
            Length(max=11, thing="text message sender ID"),
            Regexp(
                r"^[a-zA-Z0-9 &.\-_]+$",
                message=(
                    "Text message sender ID can only include letters, numbers, spaces, "
                    "and the following characters: & . - _"
                ),
            ),
            DoesNotStartWithDoubleZero(),
            IsNotAGenericSenderID(),
            IsNotAPotentiallyMaliciousSenderID(),
            IsAUKMobileNumberOrShortCode(),
            IsNotLikeNHSNoReply(),
        ],
    )
    is_default = GovukCheckboxField("Make this text message sender ID the default")


class ServiceEditInboundNumberForm(StripWhitespaceForm):
    is_default = GovukCheckboxField("Make this text message sender ID the default")


class AdminNotesForm(StripWhitespaceForm):
    notes = GovukTextareaField("Notes", validators=[])


class AdminBillingDetailsForm(StripWhitespaceForm):
    billing_contact_email_addresses = GovukTextInputField("Contact email addresses")
    billing_contact_names = GovukTextInputField("Contact names")
    billing_reference = GovukTextInputField("Reference")
    purchase_order_number = GovukTextInputField("Purchase order number")
    notes = GovukTextareaField("Notes", validators=[])


class ServiceLetterContactBlockForm(StripWhitespaceForm):
    letter_contact_block = GovukTextareaField(
        validators=[NotifyDataRequired(thing="a sender address"), NoCommasInPlaceHolders()]
    )
    is_default = GovukCheckboxField("Set as your default address")

    def validate_letter_contact_block(self, field):
        line_count = field.data.strip().count("\n")
        if line_count >= 10:
            raise ValidationError(f"This address is {line_count + 1} lines long - the most you can have is 10 lines")


class OnOffSettingForm(StripWhitespaceForm):
    def __init__(self, name, *args, truthy="On", falsey="Off", choices_for_error_message=None, **kwargs):
        super().__init__(*args, **kwargs)
        self.enabled.label.text = name
        self.enabled.choices = [
            (True, truthy),
            (False, falsey),
        ]
        if choices_for_error_message:
            self.enabled.thing = choices_for_error_message

    enabled = OnOffField("Choices")


class YesNoSettingForm(OnOffSettingForm):
    def __init__(self, name, *args, **kwargs):
        super().__init__(name, *args, truthy="Yes", falsey="No", choices_for_error_message="yes or no", **kwargs)


class ServiceSwitchChannelForm(OnOffSettingForm):
    def __init__(self, channel, *args, **kwargs):
        name = "Send {}".format(
            {
                "email": "emails",
                "sms": "text messages",
                "letter": "letters",
            }.get(channel)
        )

        super().__init__(name, *args, **kwargs)


class ServiceEmailSenderForm(StripWhitespaceForm):
    BAD_EMAIL_LOCAL_PARTS = {
        "noreply",
        "no.reply",
        "info",
        "support",
        "alert",
    }

    use_custom_email_sender_name = OnOffField(
        "Choose a sender name",
        choices_for_error_message="same or custom",
        choices=[
            (False, "Use the name of your service"),
            (True, "Enter a custom sender name"),
        ],
    )

    custom_email_sender_name = GovukTextInputField("Sender name", validators=[])

    def validate(self, *args, **kwargs):
        if self.use_custom_email_sender_name.data is True:
            self.custom_email_sender_name.validators = [
                NotifyDataRequired(thing="a sender name"),
                MustContainAlphanumericCharacters(thing="sender name"),
                Length(max=255, thing="sender name"),
            ]

        return super().validate(*args, **kwargs)

    def validate_custom_email_sender_name(self, field):
        """
        Validate that the email from name ("Sender Name" <sender.name@notifications.service.gov.uk)
        is under 320 characters (if it's over, SES will reject the email and we'll end up with technical errors)
        """
        if self.use_custom_email_sender_name.data is not True:
            return

        normalised_sender_name = make_string_safe_for_email_local_part(field.data)
        try:
            # TODO: should probs store this value in config["NOTIFY_EMAIL_DOMAIN"] or similar
            email = validate_email_address(f"{normalised_sender_name}@notifications.service.gov.uk")
        except InvalidEmailError as e:
            raise ValidationError("Sender name cannot include characters from a non-Latin alphabet") from e

        if len(f'"{field.data}" <{email}>') > 320:
            # This is a little white lie - the sender name _can_ be longer, provided the normalised name is short so
            # that the whole email is under 320 characters. 143 is chosen because a 143 char name + 143 char normalised
            # name + 34 characters of email domain, quotes, angle brackets etc = 320 characters total.
            raise ValidationError("Sender name cannot be longer than 143 characters")

        if normalised_sender_name in self.BAD_EMAIL_LOCAL_PARTS:
            raise ValidationError("Sender name needs to be more specific")

        with suppress(InvalidEmailError):
            validate_email_address(field.data)
            raise ValidationError("Sender name cannot be an email address")


class AdminSetEmailBrandingForm(StripWhitespaceForm):
    branding_style = GovukRadiosFieldWithNoneOption(
        "Branding style",
        param_extensions={"fieldset": {"legend": {"classes": "govuk-visually-hidden"}}},
        thing="a branding style",
    )

    DEFAULT = (FieldWithNoneOption.NONE_OPTION_VALUE, "GOV.UK")

    def __init__(self, all_branding_options, current_branding):
        super().__init__(branding_style=current_branding)

        self.branding_style.choices = sorted(
            all_branding_options + [self.DEFAULT],
            key=lambda branding: (
                branding[0] != current_branding,
                branding[0] is not self.DEFAULT[0],
                branding[1].lower(),
            ),
        )


class AdminSetLetterBrandingForm(AdminSetEmailBrandingForm):
    # form is the same, but instead of GOV.UK we have None as a valid option
    DEFAULT = (FieldWithNoneOption.NONE_OPTION_VALUE, "None")


class AdminPreviewBrandingForm(StripWhitespaceForm):
    branding_style = HiddenFieldWithNoneOption("branding_style")


class AdminEditEmailBrandingForm(StripWhitespaceForm):
    name = GovukTextInputField("Name of brand")
    text = GovukTextInputField("Logo text", param_extensions={"hint": {"text": "Text that appears beside the logo"}})
    alt_text = GovukTextInputField(
        "Alt text", param_extensions={"hint": {"text": "Text for people who cannot see the logo"}}
    )
    colour = HexColourCodeField("Colour")
    file = VirusScannedFileField("Upload a PNG logo", validators=[FileAllowed(["png"], "The logo must be a PNG file")])
    brand_type = GovukRadiosField(
        "Brand type",
        choices=[
            ("both", "GOV.UK and branding"),
            ("org", "Branding only"),
            ("org_banner", "Branding banner"),
        ],
    )

    def validate_name(self, name):
        op = request.form.get("operation")
        if op == "email-branding-details" and not self.name.data:
            raise ValidationError("Enter a name for the branding")

    def validate(self, *args, **kwargs):
        rv = super().validate(*args, **kwargs)

        op = request.form.get("operation")
        if op == "email-branding-details":
            # we only want to validate alt_text/text if we're editing the fields, not the file

            if self.alt_text.data and self.text.data:
                self.alt_text.errors.append("Alt text must be empty if you have already entered logo text")
                return False

            if not (self.alt_text.data or self.text.data):
                self.alt_text.errors.append("Enter alt text for your logo")
                return False

        return rv


class AdminChangeOrganisationDefaultEmailBrandingForm(StripWhitespaceForm):
    email_branding_id = HiddenField(
        "Email branding id",
        validators=[DataRequired()],
    )


class AdminChangeOrganisationDefaultLetterBrandingForm(StripWhitespaceForm):
    letter_branding_id = HiddenField(
        "Letter branding id",
        validators=[DataRequired()],
    )


class AddEmailBrandingOptionsForm(StripWhitespaceForm):
    branding_field = GovukCheckboxesField(
        "Branding options",
        validators=[DataRequired(message="Select at least 1 email branding option")],
        param_extensions={"fieldset": {"legend": {"classes": "govuk-visually-hidden"}}},
    )


class AddLetterBrandingOptionsForm(StripWhitespaceForm):
    branding_field = GovukCheckboxesField(
        "Branding options",
        validators=[DataRequired(message="Select at least 1 letter branding option")],
        param_extensions={"fieldset": {"legend": {"classes": "govuk-visually-hidden"}}},
    )


class AdminSetBrandingAddToBrandingPoolStepForm(StripWhitespaceForm):
    add_to_pool = GovukRadiosField(
        choices=[("yes", "Yes"), ("no", "No")],
        thing="yes or no",
        param_extensions={
            "fieldset": {
                "legend": {
                    # This removes the `govuk-fieldset__legend--s` class, thereby
                    # making the form label font regular weight, not bold
                    "classes": "",
                },
            }
        },
    )


class AdminEditLetterBrandingForm(StripWhitespaceForm):
    name = GovukTextInputField("Name of brand")

    def validate_name(self, name):
        op = request.form.get("operation")
        if op == "branding-details" and not self.name.data:
            raise ValidationError("Enter a name for the branding")


class AdminEditLetterBrandingSVGUploadForm(StripWhitespaceForm):
    file = VirusScannedFileField(
        "Upload an SVG logo",
        validators=[
            FileAllowed(["svg"], "The logo must be an SVG file"),
            DataRequired(message="You need to upload a file to submit"),
            NoEmbeddedImagesInSVG(),
            NoTextInSVG(),
        ],
    )


class LetterBrandingUploadBranding(StripWhitespaceForm):
    EXPECTED_BRANDING_FORMAT = "svg"

    branding = VirusScannedFileField(
        "Upload letter branding",
        validators=[
            FileAllowed(["svg"], "Branding must be an SVG file"),
            DataRequired(message="You need to upload a file to submit"),
            FileSize(max_size=2 * 1024 * 1024, message="The file must be smaller than 2MB"),
            NoEmbeddedImagesInSVG(),
            NoTextInSVG(),
        ],
    )


class LetterBrandingNameForm(StripWhitespaceForm):
    name = GovukTextInputField("Branding name", validators=[DataRequired(message="Cannot be empty")])


class EmailBrandingLogoUpload(StripWhitespaceForm):
    EXPECTED_LOGO_FORMAT = "png"

    logo = VirusScannedFileField(
        "Upload a logo",
        validators=[
            DataRequired(message="You need to upload a file to submit"),
            FileSize(max_size=2 * 1024 * 1024, message="The file must be smaller than 2MB"),
        ],
    )

    def validate_logo(self, field):
        from flask import current_app

        try:
            image_processor = ImageProcessor(field.data, img_format=self.EXPECTED_LOGO_FORMAT)
        except WrongImageFormat as e:
            raise ValidationError(f"Logo must be a {self.EXPECTED_LOGO_FORMAT.upper()} file") from e
        except CorruptImage as e:
            raise ValidationError("Notify cannot read this file") from e

        min_height_px = current_app.config["EMAIL_BRANDING_MIN_LOGO_HEIGHT_PX"]
        max_width_px = current_app.config["EMAIL_BRANDING_MAX_LOGO_WIDTH_PX"]

        # If it's not tall enough, it's probably not high quality enough to look good if we scale it up.
        if image_processor.height < min_height_px:
            raise ValidationError(f"Logo must be at least {min_height_px} pixels high")

        # If it's too wide, let's scale it down a bit.
        if image_processor.width > max_width_px:
            image_processor.resize(new_width=max_width_px)

        # If after scaling it down, it's not tall enough, let's pad the height as this will probably still look OK.
        if image_processor.height < min_height_px:
            image_processor.pad(to_height=min_height_px)

        field.data.stream = image_processor.get_data()


class PDFUploadForm(StripWhitespaceForm):
    file = VirusScannedFileField(
        "Upload a letter in PDF format",
        validators=[
            FileAllowed(["pdf"], "The file must be a PDF"),
            DataRequired(message="You need to choose a file to upload"),
            FileSize(max_size=2 * 1024 * 1024, message="The file must be smaller than 2MB"),
        ],
    )


class EmailFieldInGuestList(GovukEmailField, StripWhitespaceStringFieldInListEntry):
    pass


class PhoneNumberInGuestList(PhoneNumber, StripWhitespaceStringFieldInListEntry):
    pass


class GuestList(StripWhitespaceForm):
    def populate(self, email_addresses, phone_numbers):
        for form_field, existing_guest_list in (
            (self.email_addresses, email_addresses),
            (self.phone_numbers, phone_numbers),
        ):
            for index, value in enumerate(existing_guest_list):
                form_field[index].data = value

    email_addresses = ListEntryFieldList(
        EmailFieldInGuestList("", validators=[Optional(), ValidEmail()], default=""),
        min_entries=5,
        max_entries=5,
        label="Email addresses",
        thing="email address",
    )

    phone_numbers = ListEntryFieldList(
        PhoneNumberInGuestList("", validators=[Optional(), ValidPhoneNumber(allow_international_sms=True)], default=""),
        min_entries=5,
        max_entries=5,
        label="Mobile numbers",
        thing="mobile number",
    )


class RequiredDateFilterForm(StripWhitespaceForm):
    start_date = GovukDateField("Start date", thing="a start date")
    end_date = GovukDateField("End date", thing="an end date")


class BillingReportDateFilterForm(StripWhitespaceForm):
    start_date = GovukDateField("Start date", thing="a start date")
    end_date = GovukDateField("End date", thing="an end date")


class SearchByNameForm(StripWhitespaceForm):
    search = GovukSearchField(
        "Search by name",
        validators=[DataRequired("You need to enter full or partial name to search by.")],
    )


class SearchUsersForm(StripWhitespaceForm):
    search = GovukSearchField("Search by name or email address")


class SearchNotificationsForm(StripWhitespaceForm):
    to = GovukSearchField()

    labels = {
        "email": "Search by email address",
        "sms": "Search by phone number",
    }

    def __init__(self, message_type, *args, **kwargs):
        super().__init__(*args, **kwargs)
        self.to.label.text = self.labels.get(
            message_type,
            "Search by phone number or email address",
        )


class SearchTemplatesForm(StripWhitespaceForm):
    search = GovukSearchField()

    def __init__(self, api_keys, *args, **kwargs):
        super().__init__(*args, **kwargs)
        self.search.label.text = "Search by name or ID" if api_keys else "Search by name"


class PlaceholderForm(StripWhitespaceForm):
    pass


class AdminServiceInboundNumberForm(StripWhitespaceForm):
    def __init__(self, *args, **kwargs):
        super().__init__(*args, **kwargs)
        self.inbound_number.choices = kwargs["inbound_number_choices"]

    inbound_number = GovukRadiosField(
        "Set inbound number",
        thing="an inbound number",
    )


class CallbackForm(StripWhitespaceForm):
    url = GovukTextInputField(
        "URL",
        validators=[
            DataRequired(message="Cannot be empty"),
            Regexp(regex="^https.*", message="Must be a valid https URL"),
        ],
    )
    bearer_token = GovukPasswordField(
        "Bearer token",
        validators=[DataRequired(message="Cannot be empty"), Length(min=10, thing="the bearer token")],
    )

    def validate(self, *args, **kwargs):
        return super().validate(*args, **kwargs) or self.url.data == ""


class SMSPrefixForm(StripWhitespaceForm):
    enabled = OnOffField("")  # label is assigned on instantiation


def get_placeholder_form_instance(
    placeholder_name,
    dict_to_populate_from,
    template_type,
    allow_international_phone_numbers=False,
    allow_sms_to_uk_landline=False,
):
    if InsensitiveDict.make_key(placeholder_name) == "emailaddress" and template_type == "email":
        field = make_email_address_field(label=placeholder_name, gov_user=False, thing="an email address")
    elif InsensitiveDict.make_key(placeholder_name) == "phonenumber" and template_type == "sms":
        field = valid_phone_number(
            label=placeholder_name,
            international=allow_international_phone_numbers,
            sms_to_uk_landline=allow_sms_to_uk_landline,
        )
    else:
        field = GovukTextInputField(placeholder_name, validators=[DataRequired(message="Cannot be empty")])

    PlaceholderForm.placeholder_value = field

    return PlaceholderForm(placeholder_value=dict_to_populate_from.get(placeholder_name, ""))


class SetSenderForm(StripWhitespaceForm):
    def __init__(self, *args, **kwargs):
        super().__init__(*args, **kwargs)
        self.sender.choices = kwargs["sender_choices"]
        self.sender.label.text = kwargs["sender_label"]

    sender = GovukRadiosField()


class SetTemplateSenderForm(StripWhitespaceForm):
    def __init__(self, *args, **kwargs):
        super().__init__(*args, **kwargs)
        self.sender.choices = kwargs["sender_choices"]
        self.sender.label.text = "Select your sender"

    sender = GovukRadiosField()


class AdminSetOrganisationForm(StripWhitespaceForm):
    def __init__(self, *args, **kwargs):
        super().__init__(*args, **kwargs)
        self.organisations.choices = kwargs["choices"]

    organisations = GovukRadiosField("Select an organisation", validators=[DataRequired()])


class ChooseBrandingField(GovukRadiosField):
    FALLBACK_OPTION_VALUE = "something_else"
    FALLBACK_OPTION = (FALLBACK_OPTION_VALUE, "Something else")

    param_extensions = {
        "fieldset": {
            "legend": {
                # This removes the `govuk-fieldset__legend--s` class, thereby
                # making the form label font regular weight, not bold
                "classes": "",
            },
        },
    }

    def set_choices(self, choices):
        choices = OrderedSet(choices)
        if len(choices) > 2:
            choices = choices | {ChooseBrandingField.Divider("or")}
        self.choices = tuple(choices | {self.FALLBACK_OPTION})


class ChooseBrandingForm(StripWhitespaceForm):
    @property
    def something_else_is_only_option(self):
        return self.options.choices == (self.options.FALLBACK_OPTION,)


class ChooseEmailBrandingForm(ChooseBrandingForm):
    options = ChooseBrandingField("Choose your new email branding")

    def __init__(self, service):
        super().__init__()
        self.options.set_choices(branding.get_email_choices(service))


class ChooseLetterBrandingForm(ChooseBrandingForm):
    options = ChooseBrandingField("Choose your new letter branding")

    def __init__(self, service):
        super().__init__()
        self.options.set_choices(branding.get_letter_choices(service))


class BrandingRequestForm(StripWhitespaceForm):
    branding_request = GovukTextareaField(
        "Describe the branding you want",
        validators=[DataRequired("Cannot be empty")],
        param_extensions={
            "label": {
                "isPageHeading": True,
                "classes": "govuk-label--l",
            },
            "hint": {"text": "Include links to your brand guidelines or examples of how to use your branding."},
        },
    )


class GovernmentIdentityLogoForm(StripWhitespaceForm):
    logo_text = GovukTextInputField(
        "Enter the text that will appear in your logo",
        validators=[NotifyDataRequired(thing="the text that will appear in your logo")],
    )


class EmailBrandingChooseLogoForm(StripWhitespaceForm):
    BRANDING_OPTIONS_DATA = {
        "single_identity": {
            "label": "Create a government identity logo",
            "image": {
                "path": "images/branding/single_identity.png",
                "alt_text": "An example of an email with a government identity logo,"
                " including a blue stripe, a crest and department's name",
                "dimensions": {"width": 606, "height": 404},
            },
        },
        "org": {
            "label": "Upload a logo",
            "image": {
                "path": "images/branding/org.png",
                "alt_text": 'An example of an email with the heading "Your logo" in blue text on a white background.',
                "dimensions": {"width": 606, "height": 404},
            },
        },
    }

    branding_options = GovukRadiosWithImagesField(
        "Choose a logo for your emails",
        choices=tuple((key, value["label"]) for key, value in BRANDING_OPTIONS_DATA.items()),
        image_data={key: value["image"] for key, value in BRANDING_OPTIONS_DATA.items()},
    )


class EmailBrandingChooseBanner(OrderableFieldsForm):
    BANNER_CHOICES_DATA = {
        "org_banner": {
            "label": "Yes",
            "image": {
                "path": "images/branding/org_banner.png",
                "alt_text": "An example of an email with a logo on a blue banner.",
                "dimensions": {"width": 606, "height": 404},
            },
        },
        "org": {
            "label": "No",
            "image": {
                "path": "images/branding/org.png",
                "alt_text": "An example of an email with a logo on a clear background.",
                "dimensions": {"width": 606, "height": 404},
            },
        },
    }

    banner = GovukRadiosWithImagesField(
        "Does your logo appear on a coloured background?",
        choices=tuple((key, value["label"]) for key, value in BANNER_CHOICES_DATA.items()),
        image_data={key: value["image"] for key, value in BANNER_CHOICES_DATA.items()},
    )


class EmailBrandingChooseBannerColour(StripWhitespaceForm):
    hex_colour = HexColourCodeField("Choose a background colour", validators=[DataRequired()])


class EmailBrandingAltTextForm(StripWhitespaceForm):
    alt_text = GovukTextInputField("Alt text", validators=[DataRequired(message="Cannot be empty")])

    def validate_alt_text(self, field):
        if "logo" in field.data.lower():
            raise ValidationError("Do not include the word ‘logo’ in your alt text")


class SetServiceDataRetentionForm(StripWhitespaceForm):
    days_of_retention = GovukIntegerField(
        label="Number of days",
        things="the number of days",
        validators=[
            NotifyDataRequired(thing="a number of days"),
            validators.NumberRange(min=3, max=90, message="The number of days must be between 3 and 90"),
        ],
        param_extensions={"hint": {"text": "Must be between 3 and 90"}},
    )


class AdminServiceAddDataRetentionForm(StripWhitespaceForm):
    notification_type = GovukRadiosField(
        "What notification type?",
        choices=[
            ("email", "Email"),
            ("sms", "SMS"),
            ("letter", "Letter"),
        ],
        thing="a type of notification",
    )
    days_of_retention = GovukIntegerField(
        label="Days of retention",
        things="a number of days",
        validators=[validators.NumberRange(min=3, max=90, message="The number of days must be between 3 and 90")],
    )


class AdminServiceEditDataRetentionForm(StripWhitespaceForm):
    days_of_retention = GovukIntegerField(
        label="Days of retention",
        things="a number of days",
        validators=[validators.NumberRange(min=3, max=90, message="The number of days must be between 3 and 90")],
    )


class AdminReturnedLettersForm(StripWhitespaceForm):
    references = GovukTextareaField(
        "Letter references",
        validators=[
            NotifyDataRequired(thing="the returned letter references"),
        ],
    )


class TemplateFolderForm(StripWhitespaceForm):
    def __init__(self, all_service_users=None, *args, **kwargs):
        super().__init__(*args, **kwargs)
        if all_service_users is not None:
            self.users_with_permission.all_service_users = all_service_users
            self.users_with_permission.choices = [(item.id, item.name) for item in all_service_users]

    users_with_permission = GovukCollapsibleCheckboxesField(
        "Team members who can see this folder", field_label="team member"
    )
    name = GovukTextInputField("Folder name", validators=[DataRequired(message="Cannot be empty")])


def required_for_ops(*operations):
    operations = set(operations)

    def validate(form, field):
        if form.op not in operations and any(field.raw_data):
            # super weird
            raise validators.StopValidation("Must be empty")
        if form.op in operations and not any(field.raw_data):
            raise validators.StopValidation("Enter a name for this folder")

    return validate


class TemplateAndFoldersSelectionForm(OrderableFieldsForm):
    """
    This form expects the form data to include an operation, based on which submit button is clicked.
    If enter is pressed, unknown will be sent by a hidden submit button at the top of the form.
    The value of this operation affects which fields are required, expected to be empty, or optional.

    * unknown
        currently not implemented, but in the future will try and work out if there are any obvious commands that can be
        assumed based on which fields are empty vs populated.
    * move-to-existing-folder
        must have data for templates_and_folders checkboxes, and move_to radios
    * move-to-new-folder
        must have data for move_to_new_folder_name, cannot have data for move_to_existing_folder_name
    * add-new-folder
        must have data for move_to_existing_folder_name, cannot have data for move_to_new_folder_name
    """

    ALL_TEMPLATES_FOLDER = {
        "name": "Templates",
        "id": RadioFieldWithNoneOption.NONE_OPTION_VALUE,
    }

    def __init__(
        self,
        all_template_folders,
        template_list,
        available_template_types,
        allow_adding_copy_of_template,
        option_hints,
        *args,
        **kwargs,
    ):
        super().__init__(*args, **kwargs)

        self.available_template_types = available_template_types

        self.templates_and_folders.choices = [(item.id, item.name) for item in template_list]

        self.op = None
        self.is_move_op = self.is_add_folder_op = self.is_add_template_op = False

        self.move_to.all_template_folders = all_template_folders

        self.move_to.option_hints = option_hints

        self.move_to.choices = [
            (item["id"], item["name"]) for item in ([self.ALL_TEMPLATES_FOLDER] + all_template_folders)
        ]

        self.add_template_by_template_type.choices = list(
            filter(
                None,
                [
                    ("email", "Email") if "email" in available_template_types else None,
                    ("sms", "Text message") if "sms" in available_template_types else None,
                    ("letter", "Letter") if "letter" in available_template_types else None,
                    ("copy-existing", "Copy an existing template") if allow_adding_copy_of_template else None,
                ],
            )
        )

    @property
    def trying_to_add_unavailable_template_type(self):
        return all(
            (
                self.is_add_template_op,
                self.add_template_by_template_type.data,
                self.add_template_by_template_type.data not in self.available_template_types,
            )
        )

    def is_selected(self, template_folder_id):
        return template_folder_id in (self.templates_and_folders.data or [])

    def validate(self, *args, **kwargs):
        self.op = request.form.get("operation")

        self.is_move_op = self.op in {"move-to-existing-folder", "move-to-new-folder"}
        self.is_add_folder_op = self.op in {"add-new-folder", "move-to-new-folder"}
        self.is_add_template_op = self.op in {"add-new-template"}

        if not (self.is_add_folder_op or self.is_move_op or self.is_add_template_op):
            return False

        return super().validate(*args, **kwargs)

    def get_folder_name(self):
        if self.op == "add-new-folder":
            return self.add_new_folder_name.data
        elif self.op == "move-to-new-folder":
            return self.move_to_new_folder_name.data
        return None

    templates_and_folders = GovukCheckboxesField(
        "Choose templates or folders",
        validators=[required_for_ops("move-to-new-folder", "move-to-existing-folder")],
        choices=[],  # added to keep order of arguments, added properly in __init__
        param_extensions={"fieldset": {"legend": {"classes": "govuk-visually-hidden"}}},
    )

    # if no default set, it is set to None, which process_data transforms to '__NONE__'
    # this means '__NONE__' (self.ALL_TEMPLATES option) is selected when no form data has been submitted
    # set default to empty string so process_data method doesn't perform any transformation
    move_to = GovukNestedRadiosField(
        "Choose a folder", default="", validators=[required_for_ops("move-to-existing-folder"), Optional()]
    )

    add_new_folder_name = GovukTextInputField("Folder name", validators=[required_for_ops("add-new-folder")])
    move_to_new_folder_name = GovukTextInputField("Folder name", validators=[required_for_ops("move-to-new-folder")])
    add_template_by_template_type = GovukRadiosFieldWithRequiredMessage(
        "New template",
        validators=[
            required_for_ops("add-new-template"),
            Optional(),
        ],
        required_message="Select the type of template you want to add",
    )


class AdminClearCacheForm(StripWhitespaceForm):
    model_type = GovukCheckboxesField("What do you want to clear today")

    def validate_model_type(self, field):
        if not field.data:
            raise ValidationError("Select at least one type of cache")


class AdminOrganisationGoLiveNotesForm(StripWhitespaceForm):
    request_to_go_live_notes = GovukTextareaField(
        "Go live notes",
        filters=[lambda x: x or None],
    )


class AcceptAgreementForm(StripWhitespaceForm):
    @classmethod
    def from_organisation(cls, org):
        if org.agreement_signed_on_behalf_of_name and org.agreement_signed_on_behalf_of_email_address:
            who = "someone-else"
        elif org.agreement_signed_version:  # only set if user has submitted form previously
            who = "me"
        else:
            who = None

        return cls(
            version=org.agreement_signed_version,
            who=who,
            on_behalf_of_name=org.agreement_signed_on_behalf_of_name,
            on_behalf_of_email=org.agreement_signed_on_behalf_of_email_address,
        )

    version = GovukTextInputField(
        "Which version of the agreement do you want to accept?",
        validators=[NotifyDataRequired(thing="a version number")],
    )

    who = GovukRadiosField(
        "Who are you accepting the agreement for?",
        choices=[
            (
                "me",
                "Yourself",
            ),
            (
                "someone-else",
                "Someone else",
            ),
        ],
    )

    on_behalf_of_name = GovukTextInputField("What’s their name?")

    on_behalf_of_email = make_email_address_field(
        "What’s their email address?",
        required=False,
        gov_user=True,
    )

    def __validate_if_nominating(self, field):
        error_messages = {
            "on_behalf_of_name": "Enter the name of the person accepting the agreement",
            "on_behalf_of_email": "Enter the email address of the person accepting the agreement",
        }

        if self.who.data == "someone-else":
            if not field.data:
                error_message = error_messages[field.name]
                raise ValidationError(error_message)
        else:
            field.data = ""

    validate_on_behalf_of_name = __validate_if_nominating
    validate_on_behalf_of_email = __validate_if_nominating

    def validate_version(self, field):
        try:
            float(field.data)
        except (TypeError, ValueError) as e:
            raise ValidationError("Enter a version number in digits, like 3.1") from e


class ChangeSecurityKeyNameForm(StripWhitespaceForm):
    security_key_name = GovukTextInputField(
        "Name of key",
        validators=[
            DataRequired(message="Enter a name for this key"),
            MustContainAlphanumericCharacters(thing="the name of the key"),
            Length(max=255, thing="the name of the key"),
        ],
    )


def markup_for_crest_or_insignia(filename):
    return Markup(
        f"""
        <img
            src="{asset_fingerprinter.get_url(f"images/branding/insignia/{filename}")}"
            alt=""
            class="email-branding-crest-or-insignia"
        >
    """
    )


def markup_for_coloured_stripe(colour):
    return Markup(
        f"""
        <span
            class="email-branding-coloured-stripe"
            style="background: {colour};"
        ></span>
    """
    )


class GovernmentIdentityCoatOfArmsOrInsignia(StripWhitespaceForm):
    def __init__(self, *args, **kwargs):
        super().__init__(*args, **kwargs)
        self.coat_of_arms_or_insignia.choices = [
            (name, markup_for_crest_or_insignia(f"{name}.png") + name)
            for name in sorted(get_government_identity_system_crests_or_insignia())
        ]

    coat_of_arms_or_insignia = GovukRadiosField(
        "Coat of arms or insignia",
        thing="a coat of arms or insignia",
    )


class GovernmentIdentityColour(StripWhitespaceForm):
    def __init__(self, *args, crest_or_insignia_image_filename, **kwargs):
        super().__init__(*args, **kwargs)
        self.colour.choices = [
            (
                colour,
                (
                    markup_for_coloured_stripe(colour)
                    + markup_for_crest_or_insignia(crest_or_insignia_image_filename)
                    + name
                ),
            )
            for name, colour in GOVERNMENT_IDENTITY_SYSTEM_COLOURS.items()
        ]

    colour = GovukRadiosField(
        "Colour for stripe",
        thing="a colour for the stripe",
    )


class SetAuthTypeForm(StripWhitespaceForm):
    sign_in_method = GovukRadiosField(
        "Sign-in method",
        choices=(
            (SIGN_IN_METHOD_TEXT, "Text message code"),
            (SIGN_IN_METHOD_TEXT_OR_EMAIL, "Email link or text message code"),
        ),
    )


class SetEmailAuthForUsersForm(StripWhitespaceForm):
    def __init__(self, all_service_users=None, *args, **kwargs):
        super().__init__(*args, **kwargs)

        if all_service_users is not None:
            self.users.all_service_users = all_service_users
            self.users.choices = sorted(
                [(user.id, user.email_address if user.is_invited_user else user.name) for user in all_service_users],
                key=lambda t: t[1].lower(),
            )

    users = GovukCheckboxesField("Choose who can sign in using an email link")


class PlatformAdminSearchForm(StripWhitespaceForm):
    search = GovukSearchField(
        "Search",
        validators=[NotifyDataRequired(thing="a search term")],
    )


class UniqueServiceForm(StripWhitespaceForm):
    is_unique = GovukRadiosField(
        label="Is the service unique?",
        choices=[("yes", "Yes"), ("no", "No"), ("unsure", "I‘m not sure")],
        validators=[DataRequired(message="Select ‘yes’ if this service is unique")],
    )

    def __init__(self, service_name, *args, **kwargs):
        super().__init__(*args, **kwargs)

        self.is_unique.label.text = f"Is ‘{service_name}’ unique?"


class ServiceGoLiveDecisionForm(OnOffSettingForm):
    rejection_reason = GovukTextareaField("Enter the reason for your decision")

    def validate(self, *args, **kwargs):
        if self.enabled.data is False:
            self.rejection_reason.validators = [
                NotifyDataRequired(thing="a reason"),
            ]

        return super().validate(*args, **kwargs)


class JoinServiceForm(StripWhitespaceForm):
    def __init__(self, users, *args, **kwargs):
        super().__init__(*args, **kwargs)

        self.users.choices = [(user.id, user.name) for user in users]
        self.users.param_extensions["items"] = [
            {"hint": {"text": f"Last used Notify {format_date_human(user.logged_in_at)}"}} for user in users
        ]

    users = GovukCheckboxesField(
        "Select at least one team member who can approve your request",
        validators=[NotifyDataRequired(thing="at least 1 person to ask")],
        param_extensions={
            "fieldset": {
                "legend": {
                    # This removes the `govuk-fieldset__legend--s` class, thereby
                    # making the form label font regular weight, not bold
                    "classes": "",
                },
            }
        },
    )
    reason = GovukTextareaField("Tell them why you want to join this service (optional)")


class CopyTemplateForm(StripWhitespaceForm, TemplateNameMixin):
    template_id = HiddenField(
        "The template ID to copy", validators=[NotifyDataRequired(thing="the template ID to copy")]
    )
    parent_folder_id = HiddenField("The folder ID to copy the template into")


class AddOrJoinServiceForm(StripWhitespaceForm):
    def __init__(self, *args, organisation, **kwargs):
        super().__init__(*args, **kwargs)

        count_of_live_services = len(organisation.live_services)
        plural = "" if count_of_live_services == 1 else "s"
        count_of_live_services = format_thousands(count_of_live_services)

        self.add_or_join.param_extensions["items"] = [
            {
                "hint": {
                    "text": "You can invite your team members later",
                }
            },
            {
                "hint": {
                    "text": f"{count_of_live_services} team{plural} from {organisation.name} are using Notify already",
                }
            },
        ]

    add_or_join = GovukRadiosField(
        "Start using Notify",
        choices=(
            ("main.add_service", "Add a new service"),
            ("main.choose_service_to_join", "Join an existing service"),
        ),
    )


class ProcessUnsubscribeRequestForm(StripWhitespaceForm):
    report_has_been_processed = GovukCheckboxField("Mark as completed")

    def __init__(self, is_a_batched_report, report_completed, *args, **kwargs):
        self.report_completed = report_completed
        super().__init__(*args, **kwargs)

        if is_a_batched_report:
            self.report_has_been_processed.param_extensions = {
                "items": [
                    {
                        "hint": {"text": "I have unsubscribed these recipients from our mailing list"},
                        "classes": "govuk-checkboxes__item--single-with-hint",
                    },
                ]
            }
        else:
            self.report_has_been_processed.param_extensions = {
                "items": [
                    {
                        "hint": {"text": "You cannot do this until you’ve downloaded the report"},
                        "disabled": True,
                        "classes": "govuk-checkboxes__item--single-with-hint",
                    },
                ]
            }

    def validate_report_has_been_processed(self, field):
        if not field.data and not self.report_completed:
            raise ValidationError(
                "There is a problem. "
                "You must confirm that you have removed the email addresses from your mailing list."
            )

        if field.data and self.report_completed:
            raise ValidationError("There is a problem. You have already marked the report as Completed")<|MERGE_RESOLUTION|>--- conflicted
+++ resolved
@@ -1033,7 +1033,7 @@
         ],
         thing="an option",
         param_extensions={"fieldset": {"legend": {"classes": ""}}},
-<<<<<<< HEAD
+        default="approved",
         default=SERVICE_JOIN_REQUEST_APPROVED,
     )
 
@@ -1044,9 +1044,6 @@
         filters=[partial(filter_by_permissions, permissions=permission_options)],
         choices=list(permission_options),
         param_extensions={"hint": {"text": "All team members can see sent messages."}},
-=======
-        default="approved",
->>>>>>> ec998731
     )
 
 
