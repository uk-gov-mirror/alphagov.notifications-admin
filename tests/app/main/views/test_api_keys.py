from datetime import date
from flask import url_for


def test_should_show_api_keys_and_documentation_page(app_,
<<<<<<< HEAD
                                                     api_user_active,
                                                     mock_user_loader,
                                                     mock_user_dao_get_by_email,
                                                     mock_login):
    with app_.test_request_context():
        with app_.test_client() as client:
            client.login(api_user_active)
=======
                                                     db_,
                                                     db_session,
                                                     mock_active_user,
                                                     mock_get_by_email):
    with app_.test_request_context():
        with app_.test_client() as client:
            client.login(mock_active_user)
>>>>>>> 68891d8e
            response = client.get(url_for('main.documentation', service_id=123))

        assert response.status_code == 200


def test_should_show_empty_api_keys_page(app_,
<<<<<<< HEAD
                                         api_user_active,
                                         mock_user_loader,
                                         mock_user_dao_get_by_email,
                                         mock_get_no_api_keys,
                                         mock_login):
    with app_.test_request_context():
        with app_.test_client() as client:
            client.login(api_user_active)
=======
                                         db_,
                                         db_session,
                                         mock_active_user,
                                         mock_get_by_email,
                                         mock_get_no_api_keys):
    with app_.test_request_context():
        with app_.test_client() as client:
            client.login(mock_active_user)
>>>>>>> 68891d8e
            response = client.get(url_for('main.api_keys', service_id=123))

        assert response.status_code == 200
        assert 'You haven’t created any API keys yet' in response.get_data(as_text=True)
        assert 'Create a new API key' in response.get_data(as_text=True)
        mock_get_no_api_keys.assert_called_once_with(service_id=123)


def test_should_show_api_keys_page(app_,
<<<<<<< HEAD
                                   api_user_active,
                                   mock_user_loader,
                                   mock_user_dao_get_by_email,
                                   mock_get_api_keys,
                                   mock_login):
    with app_.test_request_context():
        with app_.test_client() as client:
            client.login(api_user_active)
=======
                                   db_,
                                   db_session,
                                   mock_active_user,
                                   mock_get_by_email,
                                   mock_get_api_keys):
    with app_.test_request_context():
        with app_.test_client() as client:
            client.login(mock_active_user)
>>>>>>> 68891d8e
            response = client.get(url_for('main.api_keys', service_id=123))

        assert response.status_code == 200
        assert 'some key name' in response.get_data(as_text=True)
        assert 'another key name' in response.get_data(as_text=True)
        assert 'Revoked Thursday 01 January 1970 at 00:00' in response.get_data(as_text=True)
        mock_get_api_keys.assert_called_once_with(service_id=123)


def test_should_show_name_api_key_page(app_,
<<<<<<< HEAD
                                       api_user_active,
                                       mock_user_loader,
                                       mock_user_dao_get_by_email,
                                       mock_get_api_keys,
                                       mock_login):
    with app_.test_request_context():
        with app_.test_client() as client:
            client.login(api_user_active)
=======
                                       db_,
                                       db_session,
                                       mock_active_user,
                                       mock_get_by_email,
                                       mock_get_api_keys):
    with app_.test_request_context():
        with app_.test_client() as client:
            client.login(mock_active_user)
>>>>>>> 68891d8e
            response = client.get(url_for('main.create_api_key', service_id=123))

        assert response.status_code == 200


def test_should_render_show_api_key(app_,
<<<<<<< HEAD
                                    api_user_active,
                                    mock_user_loader,
                                    mock_user_dao_get_by_email,
=======
                                    db_,
                                    db_session,
                                    mock_active_user,
                                    mock_get_by_email,
>>>>>>> 68891d8e
                                    mock_create_api_key,
                                    mock_get_api_keys,
                                    mock_login):
    with app_.test_request_context():
        with app_.test_client() as client:
<<<<<<< HEAD
            client.login(api_user_active)
=======
            client.login(mock_active_user)
>>>>>>> 68891d8e
            response = client.post(url_for('main.create_api_key', service_id=123),
                                   data={'key_name': 'some default key name'})

        assert response.status_code == 200
        assert 'some default key name' in response.get_data(as_text=True)
        mock_create_api_key.assert_called_once_with(service_id=123, key_name='some default key name')


def test_should_show_confirm_revoke_api_key(app_,
<<<<<<< HEAD
                                            api_user_active,
                                            mock_user_loader,
                                            mock_user_dao_get_by_email,
                                            mock_get_api_keys,
                                            mock_login):
    with app_.test_request_context():
        with app_.test_client() as client:
            client.login(api_user_active)
=======
                                            db_,
                                            db_session,
                                            mock_active_user,
                                            mock_get_by_email,
                                            mock_get_api_keys):
    with app_.test_request_context():
        with app_.test_client() as client:
            client.login(mock_active_user)
>>>>>>> 68891d8e
            response = client.get(url_for('main.revoke_api_key', service_id=123, key_id=321))

        assert response.status_code == 200
        assert 'some key name' in response.get_data(as_text=True)
        mock_get_api_keys.assert_called_once_with(service_id=123, key_id=321)


def test_should_redirect_after_revoking_api_key(app_,
<<<<<<< HEAD
                                                api_user_active,
                                                mock_user_loader,
                                                mock_user_dao_get_by_email,
=======
                                                db_,
                                                db_session,
                                                mock_active_user,
                                                mock_get_by_email,
>>>>>>> 68891d8e
                                                mock_revoke_api_key,
                                                mock_get_api_keys,
                                                mock_login):
    with app_.test_request_context():
        with app_.test_client() as client:
<<<<<<< HEAD
            client.login(api_user_active)
=======
            client.login(mock_active_user)
>>>>>>> 68891d8e
            response = client.post(url_for('main.revoke_api_key', service_id=123, key_id=321))

        assert response.status_code == 302
        assert response.location == url_for('.api_keys', service_id=123, _external=True)
        mock_revoke_api_key.assert_called_once_with(service_id=123, key_id=321)
        mock_get_api_keys.assert_called_once_with(service_id=123, key_id=321)<|MERGE_RESOLUTION|>--- conflicted
+++ resolved
@@ -3,48 +3,27 @@
 
 
 def test_should_show_api_keys_and_documentation_page(app_,
-<<<<<<< HEAD
                                                      api_user_active,
-                                                     mock_user_loader,
-                                                     mock_user_dao_get_by_email,
+                                                     mock_get_user,
+                                                     mock_get_user_by_email,
                                                      mock_login):
     with app_.test_request_context():
         with app_.test_client() as client:
             client.login(api_user_active)
-=======
-                                                     db_,
-                                                     db_session,
-                                                     mock_active_user,
-                                                     mock_get_by_email):
-    with app_.test_request_context():
-        with app_.test_client() as client:
-            client.login(mock_active_user)
->>>>>>> 68891d8e
             response = client.get(url_for('main.documentation', service_id=123))
 
         assert response.status_code == 200
 
 
 def test_should_show_empty_api_keys_page(app_,
-<<<<<<< HEAD
                                          api_user_active,
-                                         mock_user_loader,
-                                         mock_user_dao_get_by_email,
+                                         mock_get_user,
+                                         mock_get_user_by_email,
                                          mock_get_no_api_keys,
                                          mock_login):
     with app_.test_request_context():
         with app_.test_client() as client:
             client.login(api_user_active)
-=======
-                                         db_,
-                                         db_session,
-                                         mock_active_user,
-                                         mock_get_by_email,
-                                         mock_get_no_api_keys):
-    with app_.test_request_context():
-        with app_.test_client() as client:
-            client.login(mock_active_user)
->>>>>>> 68891d8e
             response = client.get(url_for('main.api_keys', service_id=123))
 
         assert response.status_code == 200
@@ -54,25 +33,14 @@
 
 
 def test_should_show_api_keys_page(app_,
-<<<<<<< HEAD
                                    api_user_active,
-                                   mock_user_loader,
-                                   mock_user_dao_get_by_email,
+                                   mock_get_user,
+                                   mock_get_user_by_email,
                                    mock_get_api_keys,
                                    mock_login):
     with app_.test_request_context():
         with app_.test_client() as client:
             client.login(api_user_active)
-=======
-                                   db_,
-                                   db_session,
-                                   mock_active_user,
-                                   mock_get_by_email,
-                                   mock_get_api_keys):
-    with app_.test_request_context():
-        with app_.test_client() as client:
-            client.login(mock_active_user)
->>>>>>> 68891d8e
             response = client.get(url_for('main.api_keys', service_id=123))
 
         assert response.status_code == 200
@@ -83,51 +51,29 @@
 
 
 def test_should_show_name_api_key_page(app_,
-<<<<<<< HEAD
                                        api_user_active,
-                                       mock_user_loader,
-                                       mock_user_dao_get_by_email,
+                                       mock_get_user,
+                                       mock_get_user_by_email,
                                        mock_get_api_keys,
                                        mock_login):
     with app_.test_request_context():
         with app_.test_client() as client:
             client.login(api_user_active)
-=======
-                                       db_,
-                                       db_session,
-                                       mock_active_user,
-                                       mock_get_by_email,
-                                       mock_get_api_keys):
-    with app_.test_request_context():
-        with app_.test_client() as client:
-            client.login(mock_active_user)
->>>>>>> 68891d8e
             response = client.get(url_for('main.create_api_key', service_id=123))
 
         assert response.status_code == 200
 
 
 def test_should_render_show_api_key(app_,
-<<<<<<< HEAD
                                     api_user_active,
-                                    mock_user_loader,
-                                    mock_user_dao_get_by_email,
-=======
-                                    db_,
-                                    db_session,
-                                    mock_active_user,
-                                    mock_get_by_email,
->>>>>>> 68891d8e
+                                    mock_get_user,
+                                    mock_get_user_by_email,
                                     mock_create_api_key,
                                     mock_get_api_keys,
                                     mock_login):
     with app_.test_request_context():
         with app_.test_client() as client:
-<<<<<<< HEAD
             client.login(api_user_active)
-=======
-            client.login(mock_active_user)
->>>>>>> 68891d8e
             response = client.post(url_for('main.create_api_key', service_id=123),
                                    data={'key_name': 'some default key name'})
 
@@ -137,25 +83,14 @@
 
 
 def test_should_show_confirm_revoke_api_key(app_,
-<<<<<<< HEAD
                                             api_user_active,
-                                            mock_user_loader,
-                                            mock_user_dao_get_by_email,
+                                            mock_get_user,
+                                            mock_get_user_by_email,
                                             mock_get_api_keys,
                                             mock_login):
     with app_.test_request_context():
         with app_.test_client() as client:
             client.login(api_user_active)
-=======
-                                            db_,
-                                            db_session,
-                                            mock_active_user,
-                                            mock_get_by_email,
-                                            mock_get_api_keys):
-    with app_.test_request_context():
-        with app_.test_client() as client:
-            client.login(mock_active_user)
->>>>>>> 68891d8e
             response = client.get(url_for('main.revoke_api_key', service_id=123, key_id=321))
 
         assert response.status_code == 200
@@ -164,26 +99,15 @@
 
 
 def test_should_redirect_after_revoking_api_key(app_,
-<<<<<<< HEAD
                                                 api_user_active,
-                                                mock_user_loader,
-                                                mock_user_dao_get_by_email,
-=======
-                                                db_,
-                                                db_session,
-                                                mock_active_user,
-                                                mock_get_by_email,
->>>>>>> 68891d8e
+                                                mock_get_user,
+                                                mock_get_user_by_email,
                                                 mock_revoke_api_key,
                                                 mock_get_api_keys,
                                                 mock_login):
     with app_.test_request_context():
         with app_.test_client() as client:
-<<<<<<< HEAD
             client.login(api_user_active)
-=======
-            client.login(mock_active_user)
->>>>>>> 68891d8e
             response = client.post(url_for('main.revoke_api_key', service_id=123, key_id=321))
 
         assert response.status_code == 302
