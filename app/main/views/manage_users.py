from flask import abort, flash, redirect, render_template, request, session, url_for
from flask_login import current_user
from notifications_python_client.errors import HTTPError

from app import current_service, service_api_client
from app.event_handlers import (
    create_email_change_event,
    create_mobile_number_change_event,
    create_remove_user_from_service_event,
)
from app.formatters import redact_mobile_number
from app.main import main
from app.main.forms import (
    ChangeEmailForm,
    ChangeMobileNumberForm,
    ChangeNonGovEmailForm,
    InviteUserForm,
    JoinServiceRequestApproveForm,
    JoinServiceRequestSetPermissionsForm,
    PermissionsForm,
    SearchUsersForm,
)
from app.models.service import Service, ServiceJoinRequest
from app.models.user import InvitedUser, User
from app.utils.constants import SERVICE_JOIN_REQUEST_APPROVED, SERVICE_JOIN_REQUEST_REJECTED
from app.utils.user import is_gov_user, user_has_permissions
from app.utils.user_permissions import permission_options, translate_permissions_from_ui_to_db


@main.route("/services/<uuid:service_id>/users")
@user_has_permissions(allow_org_user=True)
def manage_users(service_id):
    return render_template(
        "views/manage-users.html",
        users=current_service.team_members,
        current_user=current_user,
        show_search_box=(len(current_service.team_members) > 7),
        form=SearchUsersForm(),
        permissions=permission_options,
    )


@main.route("/services/<uuid:service_id>/users/invite", methods=["GET", "POST"])
@main.route("/services/<uuid:service_id>/users/invite/<uuid:user_id>", methods=["GET", "POST"])
@user_has_permissions("manage_service")
def invite_user(service_id, user_id=None):
    form = InviteUserForm(
        inviter_email_address=current_user.email_address,
        all_template_folders=current_service.all_template_folders,
        folder_permissions=[f["id"] for f in current_service.all_template_folders],
    )

    if user_id:
        user_to_invite = User.from_id(user_id)
        if user_to_invite.belongs_to_service(current_service.id):
            return render_template(
                "views/user-already-team-member.html",
                user_to_invite=user_to_invite,
            )
        if current_service.invite_pending_for(user_to_invite.email_address):
            return render_template(
                "views/user-already-invited.html",
                user_to_invite=user_to_invite,
            )
        if not user_to_invite.default_organisation:
            abort(403)
        if user_to_invite.default_organisation.id != current_service.organisation_id:
            abort(403)
        form.email_address.data = user_to_invite.email_address
    else:
        user_to_invite = None

    if not current_service.has_permission("email_auth"):
        form.login_authentication.data = "sms_auth"

    if form.validate_on_submit():
        email_address = form.email_address.data
        invited_user = InvitedUser.create(
            current_user.id,
            service_id,
            email_address,
            form.permissions,
            form.login_authentication.data,
            form.folder_permissions.data,
        )

        flash(f"Invite sent to {invited_user.email_address}", "default_with_tick")
        return redirect(url_for(".manage_users", service_id=service_id))

    return render_template(
        "views/invite-user.html",
        form=form,
        mobile_number=True,
        user_to_invite=user_to_invite,
        error_summary_enabled=True,
    )


<<<<<<< HEAD
def validate_service_join_request(service_id, request_id):
=======
@main.route("/services/<uuid:service_id>/join-request/<uuid:request_id>/approve", methods=["GET", "POST"])
@user_has_permissions("manage_service")
def service_join_request_approve(service_id, request_id):
    form = JoinServiceRequestApproveForm()

>>>>>>> ec998731
    service_join_request = ServiceJoinRequest.from_id(request_id)
    requested_by = service_join_request.requester
    request_changed_by = service_join_request.status_changed_by
    requested_service = Service.from_id(service_join_request.service_id)

    if current_user.id not in service_join_request.contacted_service_users:
        abort(403)

    if service_join_request.is_approved:
        return render_template(
            "views/service-join-request-already-approved.html",
            approved_by=request_changed_by,
            requested_by=requested_by,
            approved_at=service_join_request.status_changed_at,
            requested_service=requested_service,
        )
    if service_join_request.is_rejected:
        return render_template(
            "views/service-join-request-rejected.html",
            rejected_by=request_changed_by,
            requested_by=requested_by,
            rejected_at=service_join_request.status_changed_at,
        )
    if service_id in requested_by["belongs_to_service"]:
        return render_template(
            "views/service-join-request-user-already-joined.html",
            user_to_invite=requested_by,
        )

<<<<<<< HEAD

@main.route("/services/<uuid:service_id>/join-request/<uuid:request_id>/approve", methods=["GET", "POST"])
@user_has_permissions("manage_service")
def service_join_request_approve(service_id, request_id):
    is_redirect = validate_service_join_request(service_id, request_id)
    if is_redirect:
        return is_redirect

    form = JoinServiceRequestApproveForm()
    service_join_request = ServiceJoinRequest.from_id(request_id)
    requested_by = service_join_request.requester
    requested_service = Service.from_id(service_join_request.service_id)

    if form.validate_on_submit():
        if form.join_service_approve_request.data == SERVICE_JOIN_REQUEST_APPROVED:
            return redirect(
                url_for(
                    "main.service_join_request_set_permissions",
                    service_id=service_id,
                    request_id=request_id,
                    requester_id=requested_by["id"],
                )
            )
        if form.join_service_approve_request.data == SERVICE_JOIN_REQUEST_REJECTED:
            service_join_request.update(
                status=SERVICE_JOIN_REQUEST_REJECTED,
                status_changed_by=current_user.id,
            )
            return render_template(
                "views/join-service-request-rejected.html",
                form=form,
                requester=requested_by,
                error_summary_enabled=True,
            )
=======
    # if form.validate_on_submit():
    # (form.join_service_approve_request.data)
    # Once permissions/reject template created, redirect from here
>>>>>>> ec998731

    return render_template(
        "views/join-service-request-approver.html",
        form=form,
<<<<<<< HEAD
        requester=requested_by,
        requested_service=requested_service,
        error_summary_enabled=True,
        service_id=service_id,
        request_id=request_id,
    )


@main.route("/services/<uuid:service_id>/join-request/<uuid:request_id>/set-permissions", methods=["GET", "POST"])
@user_has_permissions("manage_service")
def service_join_request_set_permissions(service_id, request_id):
    is_redirect = validate_service_join_request(service_id, request_id)
    if is_redirect:
        return is_redirect

    form = JoinServiceRequestSetPermissionsForm()
    service_join_request = ServiceJoinRequest.from_id(request_id)
    requested_by = service_join_request.requester

    if form.validate_on_submit():
        service_join_request.update(
            status=SERVICE_JOIN_REQUEST_APPROVED,
            status_changed_by=current_user.id,
            permissions=translate_permissions_from_ui_to_db(form.join_service_request_set_permissions_field.data),
        )
        return redirect(url_for("main.choose_account"))

    return render_template(
        "views/join-service-request-set-permissions.html",
        form=form,
        request_id=request_id,
=======
>>>>>>> ec998731
        requester=requested_by,
        requested_service=requested_service,
        error_summary_enabled=True,
    )


@main.route("/services/<uuid:service_id>/users/<uuid:user_id>", methods=["GET", "POST"])
@user_has_permissions("manage_service")
def edit_user_permissions(service_id, user_id):
    user = current_service.get_team_member(user_id)
    form = PermissionsForm.from_user_and_service(user, current_service)

    if form.validate_on_submit():
        user.set_permissions(
            service_id,
            permissions=form.permissions,
            folder_permissions=form.folder_permissions.data,
            set_by_id=current_user.id,
        )
        # Only change the auth type if this is supported for a service. If a user logs in with a
        # security key, we generally don't want them to be able to use something less secure.
        if current_service.has_permission("email_auth") and not user.webauthn_auth:
            user.update(auth_type=form.login_authentication.data)
        return redirect(url_for(".manage_users", service_id=service_id))

    return render_template(
        "views/edit-user-permissions.html",
        user=user,
        form=form,
        delete=request.args.get("delete"),
    )


@main.route("/services/<uuid:service_id>/users/<uuid:user_id>/delete", methods=["POST"])
@user_has_permissions("manage_service")
def remove_user_from_service(service_id, user_id):
    try:
        service_api_client.remove_user_from_service(service_id, user_id)
    except HTTPError as e:
        msg = "You cannot remove the only user for a service"
        if e.status_code == 400 and msg in e.message:
            flash(msg, "info")
            return redirect(url_for(".manage_users", service_id=service_id))
        else:
            abort(500, e)
    else:
        create_remove_user_from_service_event(user_id=user_id, removed_by_id=current_user.id, service_id=service_id)

    return redirect(url_for(".manage_users", service_id=service_id))


@main.route("/services/<uuid:service_id>/users/<uuid:user_id>/edit-email", methods=["GET", "POST"])
@user_has_permissions("manage_service")
def edit_user_email(service_id, user_id):
    user = current_service.get_team_member(user_id)
    user_email = user.email_address
    session_key = f"team_member_email_change-{user_id}"

    if is_gov_user(user_email):
        form = ChangeEmailForm(User.already_registered, email_address=user_email)
    else:
        form = ChangeNonGovEmailForm(User.already_registered, email_address=user_email)

    if request.form.get("email_address", "").strip() == user_email:
        return redirect(url_for(".manage_users", service_id=current_service.id))

    if form.validate_on_submit():
        session[session_key] = form.email_address.data

        return redirect(url_for(".confirm_edit_user_email", user_id=user.id, service_id=service_id))

    return render_template(
        "views/manage-users/edit-user-email.html",
        user=user,
        form=form,
        service_id=service_id,
        error_summary_enabled=True,
    )


@main.route("/services/<uuid:service_id>/users/<uuid:user_id>/edit-email/confirm", methods=["GET", "POST"])
@user_has_permissions("manage_service")
def confirm_edit_user_email(service_id, user_id):
    user = current_service.get_team_member(user_id)
    session_key = f"team_member_email_change-{user_id}"
    if session_key in session:
        new_email = session[session_key]
    else:
        return redirect(url_for(".edit_user_email", service_id=service_id, user_id=user_id))
    if request.method == "POST":
        try:
            user.update(email_address=new_email, updated_by=current_user.id)
        except HTTPError as e:
            abort(500, e)
        else:
            create_email_change_event(
                user_id=user.id,
                updated_by_id=current_user.id,
                original_email_address=user.email_address,
                new_email_address=new_email,
            )
        finally:
            session.pop(session_key, None)

        return redirect(url_for(".manage_users", service_id=service_id))
    return render_template(
        "views/manage-users/confirm-edit-user-email.html", user=user, service_id=service_id, new_email=new_email
    )


@main.route("/services/<uuid:service_id>/users/<uuid:user_id>/edit-mobile-number", methods=["GET", "POST"])
@user_has_permissions("manage_service")
def edit_user_mobile_number(service_id, user_id):
    user = current_service.get_team_member(user_id)
    user_mobile_number = redact_mobile_number(user.mobile_number)

    form = ChangeMobileNumberForm(mobile_number=user_mobile_number)
    if form.mobile_number.data == user_mobile_number and request.method == "POST":
        return redirect(url_for(".manage_users", service_id=service_id))
    if form.validate_on_submit():
        session["team_member_mobile_change"] = form.mobile_number.data

        return redirect(url_for(".confirm_edit_user_mobile_number", user_id=user.id, service_id=service_id))
    return render_template(
        "views/manage-users/edit-user-mobile.html",
        user=user,
        form=form,
        service_id=service_id,
        error_summary_enabled=True,
    )


@main.route("/services/<uuid:service_id>/users/<uuid:user_id>/edit-mobile-number/confirm", methods=["GET", "POST"])
@user_has_permissions("manage_service")
def confirm_edit_user_mobile_number(service_id, user_id):
    user = current_service.get_team_member(user_id)
    if "team_member_mobile_change" in session:
        new_number = session["team_member_mobile_change"]
    else:
        return redirect(url_for(".edit_user_mobile_number", service_id=service_id, user_id=user_id))
    if request.method == "POST":
        try:
            user.update(mobile_number=new_number, updated_by=current_user.id)
        except HTTPError as e:
            abort(500, e)
        else:
            create_mobile_number_change_event(
                user_id=user.id,
                updated_by_id=current_user.id,
                original_mobile_number=user.mobile_number,
                new_mobile_number=new_number,
            )
        finally:
            session.pop("team_member_mobile_change", None)

        return redirect(url_for(".manage_users", service_id=service_id))

    return render_template(
        "views/manage-users/confirm-edit-user-mobile-number.html",
        user=user,
        service_id=service_id,
        new_mobile_number=new_number,
    )


@main.route("/services/<uuid:service_id>/cancel-invited-user/<uuid:invited_user_id>", methods=["GET"])
@user_has_permissions("manage_service")
def cancel_invited_user(service_id, invited_user_id):
    current_service.cancel_invite(invited_user_id)

    invited_user = InvitedUser.by_id_and_service_id(service_id, invited_user_id)

    flash(f"Invitation cancelled for {invited_user.email_address}", "default_with_tick")
    return redirect(url_for("main.manage_users", service_id=service_id))<|MERGE_RESOLUTION|>--- conflicted
+++ resolved
@@ -96,15 +96,7 @@
     )
 
 
-<<<<<<< HEAD
 def validate_service_join_request(service_id, request_id):
-=======
-@main.route("/services/<uuid:service_id>/join-request/<uuid:request_id>/approve", methods=["GET", "POST"])
-@user_has_permissions("manage_service")
-def service_join_request_approve(service_id, request_id):
-    form = JoinServiceRequestApproveForm()
-
->>>>>>> ec998731
     service_join_request = ServiceJoinRequest.from_id(request_id)
     requested_by = service_join_request.requester
     request_changed_by = service_join_request.status_changed_by
@@ -134,7 +126,6 @@
             user_to_invite=requested_by,
         )
 
-<<<<<<< HEAD
 
 @main.route("/services/<uuid:service_id>/join-request/<uuid:request_id>/approve", methods=["GET", "POST"])
 @user_has_permissions("manage_service")
@@ -169,49 +160,11 @@
                 requester=requested_by,
                 error_summary_enabled=True,
             )
-=======
-    # if form.validate_on_submit():
-    # (form.join_service_approve_request.data)
-    # Once permissions/reject template created, redirect from here
->>>>>>> ec998731
 
     return render_template(
         "views/join-service-request-approver.html",
         form=form,
-<<<<<<< HEAD
-        requester=requested_by,
-        requested_service=requested_service,
-        error_summary_enabled=True,
-        service_id=service_id,
-        request_id=request_id,
-    )
-
-
-@main.route("/services/<uuid:service_id>/join-request/<uuid:request_id>/set-permissions", methods=["GET", "POST"])
-@user_has_permissions("manage_service")
-def service_join_request_set_permissions(service_id, request_id):
-    is_redirect = validate_service_join_request(service_id, request_id)
-    if is_redirect:
-        return is_redirect
-
-    form = JoinServiceRequestSetPermissionsForm()
-    service_join_request = ServiceJoinRequest.from_id(request_id)
-    requested_by = service_join_request.requester
-
-    if form.validate_on_submit():
-        service_join_request.update(
-            status=SERVICE_JOIN_REQUEST_APPROVED,
-            status_changed_by=current_user.id,
-            permissions=translate_permissions_from_ui_to_db(form.join_service_request_set_permissions_field.data),
-        )
-        return redirect(url_for("main.choose_account"))
-
-    return render_template(
-        "views/join-service-request-set-permissions.html",
-        form=form,
-        request_id=request_id,
-=======
->>>>>>> ec998731
+        mobile_number=True,
         requester=requested_by,
         requested_service=requested_service,
         error_summary_enabled=True,
