--- conflicted
+++ resolved
@@ -279,17 +279,6 @@
         template_statistics_client.get_template_statistics_for_service(service_id, limit_days=7)
     )
 
-<<<<<<< HEAD
-    scheduled_jobs = sorted(
-        job_api_client.get_jobs(service_id, statuses=['scheduled'])['data'],
-        key=lambda job: job['scheduled_for']
-    )
-    immediate_jobs = [
-        add_rate_to_job(job)
-        for job in job_api_client.get_jobs(service_id, limit_days=7, statuses=statuses_to_display)['data']
-    ]
-    stats = service_api_client.get_service_statistics(service_id)
-=======
     scheduled_jobs, immediate_jobs = [], []
     if job_api_client.has_jobs(service_id):
         scheduled_jobs = job_api_client.get_scheduled_jobs(service_id)
@@ -299,7 +288,6 @@
         ]
 
     stats = service_api_client.get_service_statistics(service_id, today_only=False)
->>>>>>> b0da7887
     column_width, max_notifiction_count = get_column_properties(
         number_of_columns=(
             3 if current_service.has_permission('letter') else 2
