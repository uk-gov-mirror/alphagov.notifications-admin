--- conflicted
+++ resolved
@@ -171,10 +171,7 @@
             "invite_org_user",
             "invite_user",
             "service_join_request_approve",
-<<<<<<< HEAD
             "service_join_request_set_permissions",
-=======
->>>>>>> ec998731
             "json_updates.conversation_updates",
             "json_updates.get_notifications_page_partials_as_json",
             "json_updates.inbox_updates",
