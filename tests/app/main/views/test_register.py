from flask import url_for


def test_render_register_returns_template_with_form(app_, db_, db_session):
    response = app_.test_client().get('/register')

    assert response.status_code == 200
    assert 'Create an account' in response.get_data(as_text=True)


def test_logged_in_user_redirects_to_choose_service(app_,
                                                    db_,
                                                    db_session,
                                                    mock_active_user,
                                                    mock_get_by_email):
    with app_.test_request_context():
        with app_.test_client() as client:
            client.login(mock_active_user)
            response = client.get(url_for('main.register'))
            assert response.status_code == 302

            response = client.get(url_for('main.sign_in', follow_redirects=True))
            assert response.location == url_for('main.choose_service', _external=True)


def test_process_register_creates_new_user(app_,
                                           mock_send_verify_code,
                                           mock_register_user,
<<<<<<< HEAD
                                           mock_user_by_email_not_found,
                                           mock_login):
=======
                                           mock_get_by_email):
>>>>>>> 68891d8e
    user_data = {
        'name': 'Some One Valid',
        'email_address': 'notfound@example.gov.uk',
        'mobile_number': '+4407700900460',
        'password': 'validPassword!'
    }

    with app_.test_request_context():
        response = app_.test_client().post('/register',
                                           data=user_data)
        assert response.status_code == 302
        assert response.location == url_for('main.verify', _external=True)
        assert mock_register_user.called


def test_process_register_returns_400_when_mobile_number_is_invalid(app_,
<<<<<<< HEAD
                                                                    mock_send_verify_code,
                                                                    mock_user_by_email_not_found,
                                                                    mock_login):
=======
                                                                    db_,
                                                                    db_session,
                                                                    mock_send_sms,
                                                                    mock_send_email,
                                                                    mock_get_by_email):
>>>>>>> 68891d8e
    response = app_.test_client().post('/register',
                                       data={'name': 'Bad Mobile',
                                             'email_address': 'bad_mobile@example.gov.uk',
                                             'mobile_number': 'not good',
                                             'password': 'validPassword!'})

    assert response.status_code == 200
    assert 'Must be a UK mobile number (eg 07700 900460)' in response.get_data(as_text=True)


def test_should_return_400_when_email_is_not_gov_uk(app_,
<<<<<<< HEAD
                                                    mock_send_verify_code,
                                                    mock_user_by_email_not_found,
                                                    mock_login):
=======
                                                    db_,
                                                    db_session,
                                                    mock_send_sms,
                                                    mock_send_email,
                                                    mock_get_by_email):
>>>>>>> 68891d8e
    response = app_.test_client().post('/register',
                                       data={'name': 'Bad Mobile',
                                             'email_address': 'bad_mobile@example.not.right',
                                             'mobile_number': '+44123412345',
                                             'password': 'validPassword!'})

    assert response.status_code == 200
    assert 'Enter a gov.uk email address' in response.get_data(as_text=True)


def test_should_add_verify_codes_on_session(app_,
                                            mock_send_verify_code,
                                            mock_register_user,
<<<<<<< HEAD
                                            mock_user_loader,
                                            mock_user_by_email_not_found,
                                            mock_login):
=======
                                            mock_get_by_email):
>>>>>>> 68891d8e
    user_data = {
        'name': 'Test Codes',
        'email_address': 'notfound@example.gov.uk',
        'mobile_number': '+4407700900460',
        'password': 'validPassword!'
    }

    with app_.test_client() as client:
        response = client.post('/register',
                               data=user_data)
        assert response.status_code == 302
        assert 'notify_admin_session' in response.headers.get('Set-Cookie')


def test_should_return_400_if_password_is_blacklisted(app_,
<<<<<<< HEAD
                                                      mock_user_by_email_not_found,
                                                      mock_login):
=======
                                                      db_,
                                                      db_session,
                                                      mock_get_by_email):
>>>>>>> 68891d8e
    response = app_.test_client().post('/register',
                                       data={'name': 'Bad Mobile',
                                             'email_address': 'bad_mobile@example.not.right',
                                             'mobile_number': '+44123412345',
                                             'password': 'password1234'})

    response.status_code == 200
    assert 'That password is blacklisted, too common' in response.get_data(as_text=True)<|MERGE_RESOLUTION|>--- conflicted
+++ resolved
@@ -1,7 +1,7 @@
 from flask import url_for
 
 
-def test_render_register_returns_template_with_form(app_, db_, db_session):
+def test_render_register_returns_template_with_form(app_):
     response = app_.test_client().get('/register')
 
     assert response.status_code == 200
@@ -9,13 +9,13 @@
 
 
 def test_logged_in_user_redirects_to_choose_service(app_,
-                                                    db_,
-                                                    db_session,
-                                                    mock_active_user,
-                                                    mock_get_by_email):
+                                                    api_user_active,
+                                                    mock_get_user_by_email,
+                                                    mock_send_verify_code,
+                                                    mock_login):
     with app_.test_request_context():
         with app_.test_client() as client:
-            client.login(mock_active_user)
+            client.login(api_user_active)
             response = client.get(url_for('main.register'))
             assert response.status_code == 302
 
@@ -26,12 +26,8 @@
 def test_process_register_creates_new_user(app_,
                                            mock_send_verify_code,
                                            mock_register_user,
-<<<<<<< HEAD
-                                           mock_user_by_email_not_found,
+                                           mock_get_user_by_email_not_found,
                                            mock_login):
-=======
-                                           mock_get_by_email):
->>>>>>> 68891d8e
     user_data = {
         'name': 'Some One Valid',
         'email_address': 'notfound@example.gov.uk',
@@ -40,7 +36,7 @@
     }
 
     with app_.test_request_context():
-        response = app_.test_client().post('/register',
+        response = app_.test_client().post(url_for('main.register'),
                                            data=user_data)
         assert response.status_code == 302
         assert response.location == url_for('main.verify', _external=True)
@@ -48,44 +44,30 @@
 
 
 def test_process_register_returns_400_when_mobile_number_is_invalid(app_,
-<<<<<<< HEAD
                                                                     mock_send_verify_code,
-                                                                    mock_user_by_email_not_found,
+                                                                    mock_get_user_by_email_not_found,
                                                                     mock_login):
-=======
-                                                                    db_,
-                                                                    db_session,
-                                                                    mock_send_sms,
-                                                                    mock_send_email,
-                                                                    mock_get_by_email):
->>>>>>> 68891d8e
-    response = app_.test_client().post('/register',
-                                       data={'name': 'Bad Mobile',
-                                             'email_address': 'bad_mobile@example.gov.uk',
-                                             'mobile_number': 'not good',
-                                             'password': 'validPassword!'})
+    with app_.test_request_context():
+        response = app_.test_client().post(url_for('main.register'),
+                                           data={'name': 'Bad Mobile',
+                                                 'email_address': 'bad_mobile@example.gov.uk',
+                                                 'mobile_number': 'not good',
+                                                 'password': 'validPassword!'})
 
     assert response.status_code == 200
     assert 'Must be a UK mobile number (eg 07700 900460)' in response.get_data(as_text=True)
 
 
 def test_should_return_400_when_email_is_not_gov_uk(app_,
-<<<<<<< HEAD
                                                     mock_send_verify_code,
-                                                    mock_user_by_email_not_found,
+                                                    mock_get_user_by_email,
                                                     mock_login):
-=======
-                                                    db_,
-                                                    db_session,
-                                                    mock_send_sms,
-                                                    mock_send_email,
-                                                    mock_get_by_email):
->>>>>>> 68891d8e
-    response = app_.test_client().post('/register',
-                                       data={'name': 'Bad Mobile',
-                                             'email_address': 'bad_mobile@example.not.right',
-                                             'mobile_number': '+44123412345',
-                                             'password': 'validPassword!'})
+    with app_.test_request_context():
+        response = app_.test_client().post(url_for('main.register'),
+                                           data={'name': 'Bad Mobile',
+                                                 'email_address': 'bad_mobile@example.not.right',
+                                                 'mobile_number': '+44123412345',
+                                                 'password': 'validPassword!'})
 
     assert response.status_code == 200
     assert 'Enter a gov.uk email address' in response.get_data(as_text=True)
@@ -94,13 +76,9 @@
 def test_should_add_verify_codes_on_session(app_,
                                             mock_send_verify_code,
                                             mock_register_user,
-<<<<<<< HEAD
-                                            mock_user_loader,
-                                            mock_user_by_email_not_found,
+                                            mock_get_user,
+                                            mock_get_user_by_email_not_found,
                                             mock_login):
-=======
-                                            mock_get_by_email):
->>>>>>> 68891d8e
     user_data = {
         'name': 'Test Codes',
         'email_address': 'notfound@example.gov.uk',
@@ -108,27 +86,23 @@
         'password': 'validPassword!'
     }
 
-    with app_.test_client() as client:
-        response = client.post('/register',
-                               data=user_data)
-        assert response.status_code == 302
-        assert 'notify_admin_session' in response.headers.get('Set-Cookie')
+    with app_.test_request_context():
+        with app_.test_client() as client:
+            response = client.post(url_for('main.register'),
+                                   data=user_data)
+            assert response.status_code == 302
+            assert 'notify_admin_session' in response.headers.get('Set-Cookie')
 
 
 def test_should_return_400_if_password_is_blacklisted(app_,
-<<<<<<< HEAD
-                                                      mock_user_by_email_not_found,
+                                                      mock_get_user_by_email,
                                                       mock_login):
-=======
-                                                      db_,
-                                                      db_session,
-                                                      mock_get_by_email):
->>>>>>> 68891d8e
-    response = app_.test_client().post('/register',
-                                       data={'name': 'Bad Mobile',
-                                             'email_address': 'bad_mobile@example.not.right',
-                                             'mobile_number': '+44123412345',
-                                             'password': 'password1234'})
+    with app_.test_request_context():
+        response = app_.test_client().post(url_for('main.register'),
+                                           data={'name': 'Bad Mobile',
+                                                 'email_address': 'bad_mobile@example.not.right',
+                                                 'mobile_number': '+44123412345',
+                                                 'password': 'password1234'})
 
     response.status_code == 200
     assert 'That password is blacklisted, too common' in response.get_data(as_text=True)