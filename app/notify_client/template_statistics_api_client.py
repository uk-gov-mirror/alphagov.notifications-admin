from notifications_python_client.base import BaseAPIClient


class TemplateStatisticsApiClient(BaseAPIClient):
    def __init__(self, base_url=None, client_id=None, secret=None):
        super(self.__class__, self).__init__(base_url=base_url or 'base_url',
                                             client_id=client_id or 'client_id',
                                             secret=secret or 'secret')

    def init_app(self, app):
        self.base_url = app.config['API_HOST_NAME']
        self.client_id = app.config['ADMIN_CLIENT_USER_NAME']
        self.secret = app.config['ADMIN_CLIENT_SECRET']

    def get_template_statistics_for_service(self, service_id, limit_days=None):
        params = {}
        if limit_days is not None:
            params['limit_days'] = limit_days

<<<<<<< HEAD
        return self.get(
=======
        response = self.get(
>>>>>>> 8a04770c
            url='/service/{}/template-statistics'.format(service_id),
            params=params
        )['data']

        if len(response) > 0 and 'template' in response[0]:
            return response

        return []

    def get_template_statistics_for_template(self, service_id, template_id):

        return self.get(
            url='/service/{}/template-statistics/{}'.format(service_id, template_id)
        )['data']<|MERGE_RESOLUTION|>--- conflicted
+++ resolved
@@ -17,11 +17,7 @@
         if limit_days is not None:
             params['limit_days'] = limit_days
 
-<<<<<<< HEAD
-        return self.get(
-=======
         response = self.get(
->>>>>>> 8a04770c
             url='/service/{}/template-statistics'.format(service_id),
             params=params
         )['data']
