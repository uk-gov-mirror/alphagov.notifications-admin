from flask.ext.login import (UserMixin, login_fresh)
from flask import session


class User(UserMixin):
    def __init__(self, fields, max_failed_login_count=3):
        self._id = fields.get('id')
        self._name = fields.get('name')
        self._email_address = fields.get('email_address')
        self._mobile_number = fields.get('mobile_number')
        self._password_changed_at = fields.get('password_changed_at')
        self._permissions = fields.get('permissions')
        self._failed_login_count = 0
        self._state = fields.get('state')
        self.max_failed_login_count = max_failed_login_count

    def get_id(self):
        return self.id

    def is_active(self):
        return self.state == 'active'

    def is_authenticated(self):
        # To handle remember me token renewal
        if not login_fresh():
            return False
        return super(User, self).is_authenticated()

    @property
    def id(self):
        return self._id

    @id.setter
    def id(self, id):
        self._id = id

    @property
    def name(self):
        return self._name

    @name.setter
    def name(self, name):
        self._name = name

    @property
    def email_address(self):
        return self._email_address

    @email_address.setter
    def email_address(self, email_address):
        self._email_address = email_address

    @property
    def mobile_number(self):
        return self._mobile_number

    @mobile_number.setter
    def mobile_number(self, mobile_number):
        self._mobile_number = mobile_number

    @property
    def password_changed_at(self):
        return self._password_changed_at

    @password_changed_at.setter
    def password_changed_at(self, password_changed_at):
        self._password_changed_at = password_changed_at

    @property
    def state(self):
        return self._state

    @state.setter
    def state(self, state):
        self._state = state

    @property
    def permissions(self):
        return self._permissions

    @permissions.setter
    def permissions(self, permissions):
        raise AttributeError("Read only property")

    def has_permissions(self, permissions, service_id=None, or_=False):
        if service_id is None:
            service_id = session.get('service_id', '')
        #print(permissions)
        #print(service_id)
        #print(self._permissions)

        if service_id in self._permissions:
            if or_:
                return any([x in self._permissions[service_id] for x in permissions])
<<<<<<< HEAD
            print(set(self._permissions[service_id]) >= set(permissions))
=======
>>>>>>> 2dbfff47
            return set(self._permissions[service_id]) >= set(permissions)
        return False

    @property
    def failed_login_count(self):
        return self._failed_login_count

    @failed_login_count.setter
    def failed_login_count(self, num):
        self._failed_login_count += num

    def is_locked(self):
        return self.failed_login_count >= self.max_failed_login_count

    def serialize(self):
        dct = {"id": self.id,
               "name": self.name,
               "email_address": self.email_address,
               "mobile_number": self.mobile_number,
               "password_changed_at": self.password_changed_at,
               "state": self.state,
               "failed_login_count": self.failed_login_count,
               "permissions": [x for x in self._permissions]}
        if getattr(self, '_password', None):
            dct['password'] = self._password
        return dct

    def set_password(self, pwd):
        self._password = pwd


class InvitedUser(object):

    def __init__(self, id, service, from_user, email_address, permissions, status, created_at):
        self.id = id
        self.service = str(service)
        self.from_user = from_user
        self.email_address = email_address
        if isinstance(permissions, list):
            self.permissions = permissions
        else:
            self.permissions = permissions.split(',')
        self.status = status
        self.created_at = created_at

    def has_permissions(self, permissions):
        return set(self.permissions) > set(permissions)

    def __eq__(self, other):
        return ((self.id,
                self.service,
                self.from_user,
                self.email_address,
                self.status) == (other.id,
                other.service,
                other.from_user,
                other.email_address,
                other.status))

    def serialize(self, permissions_as_string=False):
        data = {'id': self.id,
                'service': self.service,
                'from_user': self.from_user,
                'email_address': self.email_address,
                'status': self.status,
                'created_at': str(self.created_at)
                }
        if permissions_as_string:
            data['permissions'] = ','.join(self.permissions)
        else:
            data['permissions'] = self.permissions
        return data<|MERGE_RESOLUTION|>--- conflicted
+++ resolved
@@ -92,10 +92,7 @@
         if service_id in self._permissions:
             if or_:
                 return any([x in self._permissions[service_id] for x in permissions])
-<<<<<<< HEAD
-            print(set(self._permissions[service_id]) >= set(permissions))
-=======
->>>>>>> 2dbfff47
+
             return set(self._permissions[service_id]) >= set(permissions)
         return False
 
