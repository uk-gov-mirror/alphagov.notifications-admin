from flask import request, render_template, jsonify, redirect, session, url_for, abort
from flask_login import login_required
from app.main import main
from app.main.dao import services_dao, users_dao
from app.main.forms import AddServiceForm


@main.route("/add-service", methods=['GET', 'POST'])
@main.route("/add-service/<string:first>", methods=['GET', 'POST'])
@login_required
<<<<<<< HEAD
def add_service():
    # TODO fix up this
    form = AddServiceForm(services_dao.find_all_service_names)
=======
def add_service(first=False):
    if first:
        if first == 'first':
            heading = 'Set up notifications for your service'
        else:
            abort(404)
    else:
        heading = 'Add a new service'

    form = AddServiceForm(services_dao.find_all_service_names())
>>>>>>> 74f64d9d
    if form.validate_on_submit():
        user = users_dao.get_user_by_id(session['user_id'])
        service_id = services_dao.insert_new_service(form.name.data, user)
        return redirect(url_for('main.service_dashboard', service_id=service_id))
    else:
        return render_template(
            'views/add-service.html',
            form=form,
            heading=heading
        )<|MERGE_RESOLUTION|>--- conflicted
+++ resolved
@@ -6,24 +6,14 @@
 
 
 @main.route("/add-service", methods=['GET', 'POST'])
-@main.route("/add-service/<string:first>", methods=['GET', 'POST'])
 @login_required
-<<<<<<< HEAD
 def add_service():
-    # TODO fix up this
     form = AddServiceForm(services_dao.find_all_service_names)
-=======
-def add_service(first=False):
-    if first:
-        if first == 'first':
-            heading = 'Set up notifications for your service'
-        else:
-            abort(404)
+    services = services_dao.get_services()
+    if len(services) > 0:
+        heading = 'Set up notifications for your service'
     else:
         heading = 'Add a new service'
-
-    form = AddServiceForm(services_dao.find_all_service_names())
->>>>>>> 74f64d9d
     if form.validate_on_submit():
         user = users_dao.get_user_by_id(session['user_id'])
         service_id = services_dao.insert_new_service(form.name.data, user)
