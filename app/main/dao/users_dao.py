--- conflicted
+++ resolved
@@ -31,7 +31,6 @@
     return user_api_client.verify_password(user, password)
 
 
-<<<<<<< HEAD
 def update_user(user):
     return user_api_client.update_user(user)
 
@@ -39,42 +38,18 @@
 def increment_failed_login_count(id):
     user = get_user_by_id(id)
     user.failed_login_count += 1
+    return user_api_client.update_user(user)
 
 
-=======
->>>>>>> 68891d8e
 def activate_user(user):
     user.state = 'active'
     return user_api_client.update_user(user)
-
-
-def update_email_address(id, email_address):
-    user = get_user_by_id(id)
-    user.email_address = email_address
-<<<<<<< HEAD
-    # TODO update user
 
 
 def is_email_unique(email_address):
     if user_api_client.get_user_by_email(email_address):
         return False
     return True
-=======
-    return user_api_client.update_user(user)
->>>>>>> 68891d8e
-
-
-def update_mobile_number(id, mobile_number):
-    user = get_user_by_id(id)
-    user.mobile_number = mobile_number
-    # TODO update user
-
-
-def update_password(user, password):
-    user.password = hashpw(password)
-    user.password_changed_at = datetime.now()
-    user.state = 'active'
-    # TODO update user
 
 
 def request_password_reset(email):
@@ -83,7 +58,7 @@
     # TODO update user
 
 
-def send_verify_code(user_id, code_type):
+def send_verify_code(user_id, code_type, to=None):
     return user_api_client.send_verify_code(user_id, code_type)
 
 
