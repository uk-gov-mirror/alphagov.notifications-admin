<<<<<<< HEAD
from flask import (
    render_template, redirect, jsonify, session, url_for)
=======
import traceback

from flask import render_template, redirect, jsonify, session
>>>>>>> e1c2ba03
from flask_login import login_user

from app.main import main
from app.main.dao import users_dao, verify_codes_dao
from app.main.forms import VerifyForm


<<<<<<< HEAD
@main.route('/verify', methods=['GET', 'POST'])
def verify():
    # TODO there needs to be a way to regenerate a session id
    try:
        user = users_dao.get_user_by_id(session['user_id'])
        form = VerifyForm()
        if form.validate_on_submit():
=======
@main.route('/verify', methods=['GET'])
def render_verify():
    return render_template('views/verify.html', form=VerifyForm())


@main.route('/verify', methods=['POST'])
def process_verify():
    try:
        form = VerifyForm()
        if form.validate_on_submit():
            user = users_dao.get_user_by_id(session['user_id'])
>>>>>>> e1c2ba03
            verify_codes_dao.use_code_for_user_and_type(user_id=user.id, code_type='email')
            verify_codes_dao.use_code_for_user_and_type(user_id=user.id, code_type='sms')
            users_dao.activate_user(user.id)
            login_user(user)
<<<<<<< HEAD
            return redirect(url_for('.add_service'))
        return render_template('views/verify.html', form=form)
    except:
        import traceback
=======
            return redirect('/add-service')
        else:
            return jsonify(form.errors), 400
    except:
>>>>>>> e1c2ba03
        traceback.print_exc()<|MERGE_RESOLUTION|>--- conflicted
+++ resolved
@@ -1,11 +1,6 @@
-<<<<<<< HEAD
 from flask import (
     render_template, redirect, jsonify, session, url_for)
-=======
-import traceback
 
-from flask import render_template, redirect, jsonify, session
->>>>>>> e1c2ba03
 from flask_login import login_user
 
 from app.main import main
@@ -13,40 +8,16 @@
 from app.main.forms import VerifyForm
 
 
-<<<<<<< HEAD
 @main.route('/verify', methods=['GET', 'POST'])
 def verify():
     # TODO there needs to be a way to regenerate a session id
-    try:
-        user = users_dao.get_user_by_id(session['user_id'])
-        form = VerifyForm()
-        if form.validate_on_submit():
-=======
-@main.route('/verify', methods=['GET'])
-def render_verify():
-    return render_template('views/verify.html', form=VerifyForm())
-
-
-@main.route('/verify', methods=['POST'])
-def process_verify():
-    try:
-        form = VerifyForm()
-        if form.validate_on_submit():
-            user = users_dao.get_user_by_id(session['user_id'])
->>>>>>> e1c2ba03
-            verify_codes_dao.use_code_for_user_and_type(user_id=user.id, code_type='email')
-            verify_codes_dao.use_code_for_user_and_type(user_id=user.id, code_type='sms')
-            users_dao.activate_user(user.id)
-            login_user(user)
-<<<<<<< HEAD
-            return redirect(url_for('.add_service'))
-        return render_template('views/verify.html', form=form)
-    except:
-        import traceback
-=======
-            return redirect('/add-service')
-        else:
-            return jsonify(form.errors), 400
-    except:
->>>>>>> e1c2ba03
-        traceback.print_exc()+    # or handle gracefully.
+    user = users_dao.get_user_by_id(session['user_id'])
+    form = VerifyForm()
+    if form.validate_on_submit():
+        verify_codes_dao.use_code_for_user_and_type(user_id=user.id, code_type='email')
+        verify_codes_dao.use_code_for_user_and_type(user_id=user.id, code_type='sms')
+        users_dao.activate_user(user.id)
+        login_user(user)
+        return redirect(url_for('.add_service'))
+    return render_template('views/verify.html', form=form)