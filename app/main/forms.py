--- conflicted
+++ resolved
@@ -1,9 +1,12 @@
 from flask_wtf import Form
-<<<<<<< HEAD
-from wtforms import StringField, PasswordField, ValidationError, FileField
-=======
-from wtforms import StringField, PasswordField, ValidationError, TextAreaField
->>>>>>> 23c4cbbf
+
+from wtforms import (
+    StringField,
+    PasswordField,
+    ValidationError,
+    TextAreaField,
+    FileField
+)
 from wtforms.validators import DataRequired, Email, Length, Regexp
 
 from app.main.validators import Blacklist, ValidateUserCodes, CsvFileValidator
@@ -150,6 +153,5 @@
 
 
 class CsvUploadForm(Form):
-    file = FileField('File to upload',
-                     validators=[DataRequired(message='Please pick a file'),
-                                 CsvFileValidator()])+    file = FileField('File to upload', validators=[DataRequired(
+                     message='Please pick a file'), CsvFileValidator()])