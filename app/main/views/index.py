--- conflicted
+++ resolved
@@ -244,6 +244,22 @@
     )
 
 
+@main.route("/using-notify/guidance/bulk-sending")
+def guidance_bulk_sending():
+    return render_template(
+        "views/guidance/bulk-sending.html",
+        navigation_links=using_notify_nav(),
+    )
+
+
+@main.route("/using-notify/guidance/email-branding")
+def guidance_email_branding():
+    return render_template(
+        "views/guidance/email-branding.html",
+        navigation_links=using_notify_nav(),
+    )
+
+
 @main.route("/using-notify/guidance/edit-and-format-messages")
 def guidance_edit_and_format_messages():
     return render_template(
@@ -252,14 +268,6 @@
     )
 
 
-@main.route("/using-notify/guidance/email-branding")
-def guidance_email_branding():
-    return render_template(
-        "views/guidance/email-branding.html",
-        navigation_links=using_notify_nav(),
-    )
-
-
 @main.route("/using-notify/guidance/letter-branding")
 def guidance_letter_branding():
     return render_template(
@@ -284,6 +292,14 @@
     )
 
 
+@main.route("/using-notify/guidance/schedule-messages")
+def guidance_schedule_messages():
+    return render_template(
+        "views/guidance/schedule-messages.html",
+        navigation_links=using_notify_nav(),
+    )
+
+
 @main.route("/using-notify/guidance/send-files-by-email")
 def guidance_send_files_by_email():
     return render_template(
@@ -292,6 +308,14 @@
     )
 
 
+@main.route("/using-notify/guidance/team-members-and-permissions")
+def guidance_team_members_and_permissions():
+    return render_template(
+        "views/guidance/team-members-permissions.html",
+        navigation_links=using_notify_nav(),
+    )
+
+
 @main.route("/using-notify/guidance/templates")
 def guidance_templates():
     return render_template(
@@ -320,29 +344,6 @@
 def guidance_letter_specification():
     return render_template(
         "views/guidance/letter-specification.html",
-        navigation_links=using_notify_nav(),
-    )
-
-
-<<<<<<< HEAD
-@main.route("/using-notify/guidance/bulk-sending")
-def guidance_bulk_sending():
-    return render_template(
-        "views/guidance/bulk-sending.html",
-=======
-@main.route("/using-notify/guidance/schedule-messages")
-def guidance_schedule_messages():
-    return render_template(
-        "views/guidance/schedule-messages.html",
-        navigation_links=using_notify_nav(),
-    )
-
-
-@main.route("/using-notify/guidance/team-members-and-permissions")
-def guidance_team_members_and_permissions():
-    return render_template(
-        "views/guidance/team-members-permissions.html",
->>>>>>> 48f756c2
         navigation_links=using_notify_nav(),
     )
 
