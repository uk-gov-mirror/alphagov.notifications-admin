--- conflicted
+++ resolved
@@ -294,30 +294,23 @@
             count
         ) for label, query_param, count in [
             [
-                'total', '',
-                job.get('notification_count', 0)
+              'total', '',
+              job.get('notification_count', 0)
             ],
             [
-<<<<<<< HEAD
-                'sending', 'sending',
-                job.get('notification_count', 0) -
-                job.get('notifications_delivered', 0) -
-                job.get('notifications_failed', 0)
-=======
               'sending', 'sending',
               sending
->>>>>>> fb2db091
             ],
             [
-                'delivered', 'delivered',
-                job.get('notifications_delivered', 0)
+              'delivered', 'delivered',
+              job.get('notifications_delivered', 0)
             ],
             [
-                'failed', 'failed',
-                job.get('notifications_failed', 0)
+              'failed', 'failed',
+              job.get('notifications_failed', 0)
             ]
         ]
-        ]
+    ]
 
 
 def get_job_partials(job):
