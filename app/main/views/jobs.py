--- conflicted
+++ resolved
@@ -18,17 +18,12 @@
     format_datetime_short,
     format_thousands,
 )
-<<<<<<< HEAD
-from app.constants import MAX_NOTIFICATION_FOR_DOWNLOAD
-from app.extensions import redis_client
-=======
->>>>>>> bea4bb07
 from app.formatters import get_time_left, message_count_noun
 from app.main import json_updates, main
 from app.main.views.dashboard import add_preview_of_content_to_notifications
 from app.models.job import Job
 from app.s3_client.s3_csv_client import s3download
-from app.utils import SEVEN_DAYS_TTL, get_sha512_hashed, parse_filter_args, set_status_filters
+from app.utils import parse_filter_args, set_status_filters
 from app.utils.csv import generate_notifications_csv
 from app.utils.letters import get_letter_printing_statement, printing_today_or_tomorrow
 from app.utils.user import user_has_permissions
@@ -168,222 +163,6 @@
     return jsonify(**get_job_partials(job))
 
 
-<<<<<<< HEAD
-def make_cache_key(query_hash, service_id):
-    return f"service-{service_id}-notification-search-query-hash-{query_hash}"
-
-
-def cache_search_query(search_term, service_id, search_query_hash):
-    cached_search_term = ""
-
-    if search_query_hash:
-        cached_query = redis_client.get(make_cache_key(search_query_hash, service_id))
-        cached_search_term = bool(cached_query) and cached_query.decode()
-
-    if not cached_search_term:
-        search_query_hash = ""
-
-    if search_term and search_term != cached_search_term:
-        search_query_hash = get_sha512_hashed(search_term)
-        redis_client.set(make_cache_key(search_query_hash, service_id), search_term, ex=SEVEN_DAYS_TTL)
-        cached_search_term = search_term
-
-    return search_query_hash, cached_search_term
-
-
-def redirect_to_main_view_notification(current_service, message_type, search_query):
-    return redirect(
-        url_for(
-            "main.view_notifications",
-            service_id=current_service.id,
-            message_type=message_type,
-            search_query=search_query or None,
-        )
-    )
-
-
-@main.route("/services/<uuid:service_id>/notifications", methods=["GET", "POST"])
-@main.route("/services/<uuid:service_id>/notifications/<template_type:message_type>", methods=["GET", "POST"])
-@user_has_permissions()
-def view_notifications(service_id, message_type=None):
-    partials_data = _get_notifications_dashboard_partials_data(service_id, message_type)
-
-    notifications_count = notification_api_client.get_notifications_count_for_service(
-        service_id,
-        message_type,
-        partials_data["service_data_retention_days"],
-    )
-
-    can_download = notifications_count <= MAX_NOTIFICATION_FOR_DOWNLOAD
-    download_link = None
-
-    if can_download:
-        download_link = url_for(
-            ".download_notifications_csv",
-            service_id=current_service.id,
-            message_type=message_type,
-            status=request.args.get("status"),
-        )
-
-    search_term = request.form.get("to", "")
-    search_query_hash = request.args.get("search_query", "")
-    cached_search_query_hash, cached_search_term = cache_search_query(search_term, service_id, search_query_hash)
-
-    if request.method == "POST" and not search_term:
-        return redirect_to_main_view_notification(current_service, message_type, None)
-
-    if cached_search_query_hash and search_query_hash != cached_search_query_hash:
-        return redirect_to_main_view_notification(current_service, message_type, cached_search_query_hash)
-
-    if not cached_search_query_hash and search_query_hash:
-        cached_search_query_hash = None
-        return redirect_to_main_view_notification(current_service, message_type, cached_search_query_hash)
-
-    return render_template(
-        "views/notifications.html",
-        partials=partials_data,
-        message_type=message_type,
-        status=request.args.get("status") or "sending,delivered,failed",
-        page=request.args.get("page", 1),
-        search_query=cached_search_query_hash or None,
-        _search_form=SearchNotificationsForm(
-            message_type=message_type,
-            to=cached_search_term or request.form.get("to"),
-        ),
-        things_you_can_search_by={
-            "email": ["email address"],
-            "sms": ["phone number"],
-            "letter": ["postal address", "file name"],
-            # We say recipient here because combining all 3 types, plus
-            # reference gets too long for the hint text
-            None: ["recipient"],
-        }.get(message_type)
-        + {
-            True: ["reference"],
-            False: [],
-        }.get(bool(current_service.api_keys)),
-        download_link=download_link,
-        can_download=can_download,
-    )
-
-
-@json_updates.route("/services/<uuid:service_id>/notifications.json", methods=["GET", "POST"])
-@json_updates.route(
-    "/services/<uuid:service_id>/notifications/<template_type:message_type>.json", methods=["GET", "POST"]
-)
-@user_has_permissions()
-def get_notifications_page_partials_as_json(service_id, message_type=None):
-    return jsonify(_get_notifications_dashboard_partials_data(service_id, message_type))
-
-
-def _get_notifications_dashboard_partials_data(service_id, message_type):
-    page = get_page_from_request()
-    if page is None:
-        abort(404, f"Invalid page argument ({request.args.get('page')}).")
-    filter_args = parse_filter_args(request.args)
-    filter_args["status"] = set_status_filters(filter_args)
-    service_data_retention_days = None
-    search_term = request.form.get("to", "")
-
-    search_query_hash = request.args.get("search_query", "")
-    cached_search_query_hash, cached_search_term = cache_search_query(search_term, service_id, search_query_hash)
-
-    if request.method == "POST" and not search_term:
-        cached_search_query_hash = ""
-
-    if message_type is not None:
-        service_data_retention_days = current_service.get_days_of_retention(message_type)
-
-    notifications = notification_api_client.get_notifications_for_service(
-        service_id=service_id,
-        page=page,
-        template_type=[message_type] if message_type else [],
-        status=filter_args.get("status"),
-        limit_days=service_data_retention_days,
-        to=cached_search_term or search_term,
-    )
-    url_args = {
-        "message_type": message_type,
-        "status": request.args.get("status"),
-        "search_query": request.args.get("search_query"),
-    }
-    prev_page = None
-
-    if "links" in notifications and notifications["links"].get("prev", None):
-        prev_page = generate_previous_dict("main.view_notifications", service_id, page, url_args=url_args)
-    next_page = None
-
-    if "links" in notifications and notifications["links"].get("next", None):
-        next_page = generate_next_dict("main.view_notifications", service_id, page, url_args)
-
-    return {
-        "service_data_retention_days": service_data_retention_days,
-        "counts": render_template(
-            "views/activity/counts.html",
-            status=request.args.get("status"),
-            status_filters=get_status_filters(
-                current_service,
-                message_type,
-                service_api_client.get_service_statistics(service_id, limit_days=service_data_retention_days),
-                search_query=cached_search_query_hash or None,
-            ),
-        ),
-        "notifications": render_template(
-            "views/activity/notifications.html",
-            notifications=list(add_preview_of_content_to_notifications(notifications["notifications"])),
-            limit_days=service_data_retention_days,
-            prev_page=prev_page,
-            next_page=next_page,
-            search_query=cached_search_query_hash or None,
-            show_pagination=(not search_term),
-            single_notification_url=partial(
-                url_for,
-                "main.view_notification",
-                service_id=current_service.id,
-                from_statuses=request.args.get("status"),
-                from_search_query=request.args.get("search_query"),
-            ),
-        ),
-    }
-
-
-def get_status_filters(service, message_type, statistics, search_query):
-    if message_type is None:
-        stats = {
-            key: sum(statistics[message_type][key] for message_type in {"email", "sms", "letter"})
-            for key in {"requested", "delivered", "failed"}
-        }
-    else:
-        stats = statistics[message_type]
-    stats["sending"] = stats["requested"] - stats["delivered"] - stats["failed"]
-
-    filters = [
-        # key, label, option
-        ("requested", "total", "sending,delivered,failed"),
-        ("sending", "sending", "sending"),
-        ("delivered", "delivered", "delivered"),
-        ("failed", "failed", "failed"),
-    ]
-    return [
-        # return list containing label, option, link, count
-        (
-            label,
-            option,
-            url_for(
-                "main.view_notifications",
-                service_id=service.id,
-                message_type=message_type,
-                status=option,
-                search_query=search_query,
-            ),
-            stats[key],
-        )
-        for key, label, option in filters
-    ]
-
-
-=======
->>>>>>> bea4bb07
 def _get_job_counts(job):
     job_type = job.template_type
     return [
