--- conflicted
+++ resolved
@@ -1,5 +1,4 @@
 from notifications_python_client.base import BaseAPIClient
-from notifications_python_client.errors import HTTPError
 
 
 class StatisticsApiClient(BaseAPIClient):
@@ -12,27 +11,6 @@
         self.base_url = app.config['API_HOST_NAME']
         self.client_id = app.config['ADMIN_CLIENT_USER_NAME']
         self.secret = app.config['ADMIN_CLIENT_SECRET']
-
-<<<<<<< HEAD
-    def get_statistics_for_service(self, service_id, limit_days=None):
-        params = {}
-        if limit_days is not None:
-            params['limit_days'] = limit_days
-        return self.get(
-            url='/service/{}/notifications-statistics'.format(service_id),
-            params=params
-        )
-=======
-    def get_statistics_for_service_for_day(self, service_id, day):
-        url = '/service/{}/notifications-statistics/day/{}'.format(service_id, day)
-        try:
-            return self.get(url=url)['data']
-        except HTTPError as e:
-            if e.status_code == 404:
-                return None
-            else:
-                raise e
->>>>>>> a76e3fa3
 
     def get_7_day_aggregate_for_service(self, service_id, date_from=None, week_count=None):
         params = {}
