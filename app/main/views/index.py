--- conflicted
+++ resolved
@@ -368,13 +368,10 @@
 @main.route("/using-notify/who-its-for", endpoint="old_who_its_for")
 @main.route("/using-notify/delivery-status", endpoint="old_delivery_status")
 @main.route("/using-notify/guidance/letter-specification", endpoint="old_letter_specification")
-<<<<<<< HEAD
 @main.route("/features/using-notify", endpoint="old_features_using_notify")
-=======
 @main.route("/trial-mode", endpoint="old_trial_mode")
 @main.route("/features/trial-mode", endpoint="old_trial_mode")
 @main.route("/using-notify/trial-mode", endpoint="old_trial_mode")
->>>>>>> baa05bea
 def old_page_redirects():
     redirects = {
         "main.old_roadmap": "main.roadmap",
@@ -392,12 +389,9 @@
         "main.old_who_its_for": "main.who_its_for",
         "main.old_delivery_status": "main.message_status",
         "main.old_letter_specification": "main.guidance_upload_a_letter",
-<<<<<<< HEAD
         "main.old_features_using_notify": "main.guidance_index",
         "main.old_using_notify": "main.guidance_index",
-=======
         "main.old_trial_mode": "main.trial_mode",
->>>>>>> baa05bea
     }
     return redirect(url_for(redirects[request.endpoint]), code=301)
 
