--- conflicted
+++ resolved
@@ -1849,18 +1849,13 @@
 
 def service_join_request_get_data(request_id, status, mock_requester, status_changed_by, mock_contacted_service_users):
     return {
-<<<<<<< HEAD
-        "service_join_request_id": requester_id,
+        "service_join_request_id": request_id,
         "requester": {
             "id": mock_requester.get("id"),
             "name": mock_requester.get("name"),
             "belongs_to_service": [],
             "email_address": mock_requester.get("email_address"),
         },
-=======
-        "service_join_request_id": request_id,
-        "requester": {"id": mock_requester.get("id"), "name": mock_requester.get("name"), "belongs_to_service": []},
->>>>>>> ec998731
         "service_id": SERVICE_ONE_ID,
         "created_at": datetime.utcnow(),
         "status": status,
@@ -1896,11 +1891,7 @@
     def _get(request_id):
         mock_contacted_service_users = [mock_service_user["id"]]
         return service_join_request_get_data(
-<<<<<<< HEAD
-            requester_id, SERVICE_JOIN_REQUEST_REJECTED, mock_requester, mock_service_user, mock_contacted_service_users
-=======
-            request_id, "rejected", mock_requester, mock_service_user, mock_contacted_service_users
->>>>>>> ec998731
+            request_id, SERVICE_JOIN_REQUEST_REJECTED, mock_requester, mock_service_user, mock_contacted_service_users
         )
 
     return mocker.patch("app.service_api_client.get_service_join_requests", side_effect=_get)
@@ -1955,11 +1946,7 @@
     radio_buttons = page.select("input[name=join_service_approve_request]")
     values = {button["value"] for button in radio_buttons}
 
-<<<<<<< HEAD
     assert values == {SERVICE_JOIN_REQUEST_APPROVED, SERVICE_JOIN_REQUEST_REJECTED}
-=======
-    assert values == {"approved", "rejected"}
->>>>>>> ec998731
 
     assert normalize_spaces(page.select("form button")[0].text) == "Continue"
 
@@ -1990,11 +1977,7 @@
     mock_get_service_join_request_status_data,
 ):
     page = client_request.get(
-<<<<<<< HEAD
         endpoint,
-=======
-        "main.service_join_request_approve",
->>>>>>> ec998731
         service_id=SERVICE_ONE_ID,
         request_id=sample_uuid(),
     )
@@ -2031,11 +2014,7 @@
     mock_get_service_join_request_status_data,
 ):
     page = client_request.get(
-<<<<<<< HEAD
         endpoint,
-=======
-        "main.service_join_request_approve",
->>>>>>> ec998731
         service_id=SERVICE_ONE_ID,
         request_id=sample_uuid(),
     )
@@ -2069,13 +2048,8 @@
     mock_get_service_join_request_user_already_joined,
 ):
     page = client_request.get(
-<<<<<<< HEAD
         endpoint,
         service_id=service_one_id,
-=======
-        "main.service_join_request_approve",
-        service_id=SERVICE_ONE_ID,
->>>>>>> ec998731
         request_id=sample_uuid(),
     )
     assert "This person is already a team member" in page.text.strip()
@@ -2103,13 +2077,8 @@
     mock_get_service_join_request_not_logged_in_user,
 ):
     client_request.get(
-<<<<<<< HEAD
         endpoint,
         service_id=service_one_id,
-=======
-        "main.service_join_request_approve",
-        service_id=SERVICE_ONE_ID,
->>>>>>> ec998731
         request_id=sample_uuid(),
         _expected_status=403,
     )
