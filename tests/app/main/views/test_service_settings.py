--- conflicted
+++ resolved
@@ -2,25 +2,14 @@
 
 
 def test_should_show_overview(app_,
-<<<<<<< HEAD
                               api_user_active,
                               mock_get_service,
-                              mock_user_loader,
-                              mock_user_dao_get_by_email,
+                              mock_get_user,
+                              mock_get_user_by_email,
                               mock_login):
     with app_.test_request_context():
         with app_.test_client() as client:
             client.login(api_user_active)
-=======
-                              db_,
-                              db_session,
-                              mock_active_user,
-                              mock_get_service,
-                              mock_get_by_email):
-    with app_.test_request_context():
-        with app_.test_client() as client:
-            client.login(mock_active_user)
->>>>>>> 68891d8e
             service_id = 123
             response = client.get(url_for(
                 'main.service_settings', service_id=service_id))
@@ -32,25 +21,14 @@
 
 
 def test_should_show_service_name(app_,
-<<<<<<< HEAD
                                   api_user_active,
                                   mock_get_service,
-                                  mock_user_loader,
-                                  mock_user_dao_get_by_email,
+                                  mock_get_user,
+                                  mock_get_user_by_email,
                                   mock_login):
     with app_.test_request_context():
         with app_.test_client() as client:
             client.login(api_user_active)
-=======
-                                  db_,
-                                  db_session,
-                                  mock_active_user,
-                                  mock_get_service,
-                                  mock_get_by_email):
-    with app_.test_request_context():
-        with app_.test_client() as client:
-            client.login(mock_active_user)
->>>>>>> 68891d8e
             service_id = 123
             response = client.get(url_for(
                 'main.service_name_change', service_id=service_id))
@@ -62,25 +40,14 @@
 
 
 def test_should_redirect_after_change_service_name(app_,
-<<<<<<< HEAD
                                                    api_user_active,
                                                    mock_get_service,
-                                                   mock_user_loader,
-                                                   mock_user_dao_get_by_email,
+                                                   mock_get_user,
+                                                   mock_get_user_by_email,
                                                    mock_login):
     with app_.test_request_context():
         with app_.test_client() as client:
             client.login(api_user_active)
-=======
-                                                   db_,
-                                                   db_session,
-                                                   mock_active_user,
-                                                   mock_get_service,
-                                                   mock_get_by_email):
-    with app_.test_request_context():
-        with app_.test_client() as client:
-            client.login(mock_active_user)
->>>>>>> 68891d8e
             service_id = 123
             response = client.post(url_for(
                 'main.service_name_change', service_id=service_id))
@@ -93,25 +60,14 @@
 
 
 def test_should_show_service_name_confirmation(app_,
-<<<<<<< HEAD
                                                api_user_active,
                                                mock_get_service,
-                                               mock_user_loader,
-                                               mock_user_dao_get_by_email,
+                                               mock_get_user,
+                                               mock_get_user_by_email,
                                                mock_login):
     with app_.test_request_context():
         with app_.test_client() as client:
             client.login(api_user_active)
-=======
-                                               db_,
-                                               db_session,
-                                               mock_active_user,
-                                               mock_get_service,
-                                               mock_get_by_email):
-    with app_.test_request_context():
-        with app_.test_client() as client:
-            client.login(mock_active_user)
->>>>>>> 68891d8e
             service_id = 123
             response = client.get(url_for(
                 'main.service_name_change_confirm', service_id=service_id))
@@ -123,28 +79,16 @@
 
 
 def test_should_redirect_after_service_name_confirmation(app_,
-<<<<<<< HEAD
                                                          api_user_active,
                                                          mock_get_service,
                                                          mock_update_service,
-                                                         mock_user_loader,
-                                                         mock_user_dao_get_by_email,
+                                                         mock_get_user,
+                                                         mock_get_user_by_email,
                                                          mock_login,
                                                          mock_verify_password):
     with app_.test_request_context():
         with app_.test_client() as client:
             client.login(api_user_active)
-=======
-                                                         db_,
-                                                         db_session,
-                                                         mock_active_user,
-                                                         mock_get_service,
-                                                         mock_update_service,
-                                                         mock_get_by_email):
-    with app_.test_request_context():
-        with app_.test_client() as client:
-            client.login(mock_active_user)
->>>>>>> 68891d8e
             service_id = 123
             service_new_name = 'New Name'
             with client.session_transaction() as session:
@@ -162,25 +106,14 @@
 
 
 def test_should_show_request_to_go_live(app_,
-<<<<<<< HEAD
                                         api_user_active,
                                         mock_get_service,
-                                        mock_user_loader,
-                                        mock_user_dao_get_by_email,
+                                        mock_get_user,
+                                        mock_get_user_by_email,
                                         mock_login):
     with app_.test_request_context():
         with app_.test_client() as client:
             client.login(api_user_active)
-=======
-                                        db_,
-                                        db_session,
-                                        mock_active_user,
-                                        mock_get_service,
-                                        mock_get_by_email):
-    with app_.test_request_context():
-        with app_.test_client() as client:
-            client.login(mock_active_user)
->>>>>>> 68891d8e
             service_id = 123
             response = client.get(
                 url_for('main.service_request_to_go_live', service_id=service_id))
@@ -192,27 +125,15 @@
 
 
 def test_should_redirect_after_request_to_go_live(app_,
-<<<<<<< HEAD
                                                   api_user_active,
                                                   mock_get_service,
                                                   mock_update_service,
-                                                  mock_user_loader,
-                                                  mock_user_dao_get_by_email,
+                                                  mock_get_user,
+                                                  mock_get_user_by_email,
                                                   mock_login):
     with app_.test_request_context():
         with app_.test_client() as client:
             client.login(api_user_active)
-=======
-                                                  db_,
-                                                  db_session,
-                                                  mock_active_user,
-                                                  mock_get_service,
-                                                  mock_update_service,
-                                                  mock_get_by_email):
-    with app_.test_request_context():
-        with app_.test_client() as client:
-            client.login(mock_active_user)
->>>>>>> 68891d8e
             service_id = 123
             response = client.post(url_for(
                 'main.service_request_to_go_live', service_id=service_id))
@@ -226,25 +147,14 @@
 
 
 def test_should_show_status_page(app_,
-<<<<<<< HEAD
                                  api_user_active,
                                  mock_get_service,
-                                 mock_user_loader,
-                                 mock_user_dao_get_by_email,
+                                 mock_get_user,
+                                 mock_get_user_by_email,
                                  mock_login):
     with app_.test_request_context():
         with app_.test_client() as client:
             client.login(api_user_active)
-=======
-                                 db_,
-                                 db_session,
-                                 mock_active_user,
-                                 mock_get_service,
-                                 mock_get_by_email):
-    with app_.test_request_context():
-        with app_.test_client() as client:
-            client.login(mock_active_user)
->>>>>>> 68891d8e
             service_id = 123
             response = client.get(url_for(
                 'main.service_status_change', service_id=service_id))
@@ -256,25 +166,14 @@
 
 
 def test_should_show_redirect_after_status_change(app_,
-<<<<<<< HEAD
                                                   api_user_active,
                                                   mock_get_service,
-                                                  mock_user_loader,
-                                                  mock_user_dao_get_by_email,
+                                                  mock_get_user,
+                                                  mock_get_user_by_email,
                                                   mock_login):
     with app_.test_request_context():
         with app_.test_client() as client:
             client.login(api_user_active)
-=======
-                                                  db_,
-                                                  db_session,
-                                                  mock_active_user,
-                                                  mock_get_service,
-                                                  mock_get_by_email):
-    with app_.test_request_context():
-        with app_.test_client() as client:
-            client.login(mock_active_user)
->>>>>>> 68891d8e
             service_id = 123
             response = client.post(url_for(
                 'main.service_status_change', service_id=service_id))
@@ -287,25 +186,14 @@
 
 
 def test_should_show_status_confirmation(app_,
-<<<<<<< HEAD
                                          api_user_active,
                                          mock_get_service,
-                                         mock_user_loader,
-                                         mock_user_dao_get_by_email,
+                                         mock_get_user,
+                                         mock_get_user_by_email,
                                          mock_login):
     with app_.test_request_context():
         with app_.test_client() as client:
             client.login(api_user_active)
-=======
-                                         db_,
-                                         db_session,
-                                         mock_active_user,
-                                         mock_get_service,
-                                         mock_get_by_email):
-    with app_.test_request_context():
-        with app_.test_client() as client:
-            client.login(mock_active_user)
->>>>>>> 68891d8e
             service_id = 123
             response = client.get(url_for(
                 'main.service_status_change_confirm', service_id=service_id))
@@ -317,28 +205,16 @@
 
 
 def test_should_redirect_after_status_confirmation(app_,
-<<<<<<< HEAD
                                                    api_user_active,
                                                    mock_get_service,
                                                    mock_update_service,
-                                                   mock_user_loader,
-                                                   mock_user_dao_get_by_email,
+                                                   mock_get_user,
+                                                   mock_get_user_by_email,
                                                    mock_login,
                                                    mock_verify_password):
     with app_.test_request_context():
         with app_.test_client() as client:
             client.login(api_user_active)
-=======
-                                                   db_,
-                                                   db_session,
-                                                   mock_active_user,
-                                                   mock_get_service,
-                                                   mock_update_service,
-                                                   mock_get_by_email):
-    with app_.test_request_context():
-        with app_.test_client() as client:
-            client.login(mock_active_user)
->>>>>>> 68891d8e
             service_id = 123
             response = client.post(url_for(
                 'main.service_status_change_confirm', service_id=service_id))
@@ -352,25 +228,14 @@
 
 
 def test_should_show_delete_page(app_,
-<<<<<<< HEAD
                                  api_user_active,
                                  mock_get_service,
-                                 mock_user_loader,
-                                 mock_user_dao_get_by_email,
+                                 mock_get_user,
+                                 mock_get_user_by_email,
                                  mock_login):
     with app_.test_request_context():
         with app_.test_client() as client:
             client.login(api_user_active)
-=======
-                                 db_,
-                                 db_session,
-                                 mock_active_user,
-                                 mock_get_service,
-                                 mock_get_by_email):
-    with app_.test_request_context():
-        with app_.test_client() as client:
-            client.login(mock_active_user)
->>>>>>> 68891d8e
             service_id = 123
             response = client.get(url_for(
                 'main.service_delete', service_id=service_id))
@@ -381,25 +246,14 @@
 
 
 def test_should_show_redirect_after_deleting_service(app_,
-<<<<<<< HEAD
                                                      api_user_active,
                                                      mock_get_service,
-                                                     mock_user_loader,
-                                                     mock_user_dao_get_by_email,
+                                                     mock_get_user,
+                                                     mock_get_user_by_email,
                                                      mock_login):
     with app_.test_request_context():
         with app_.test_client() as client:
             client.login(api_user_active)
-=======
-                                                     db_,
-                                                     db_session,
-                                                     mock_active_user,
-                                                     mock_get_service,
-                                                     mock_get_by_email):
-    with app_.test_request_context():
-        with app_.test_client() as client:
-            client.login(mock_active_user)
->>>>>>> 68891d8e
             service_id = 123
             response = client.post(url_for(
                 'main.service_delete', service_id=service_id))
@@ -411,25 +265,14 @@
 
 
 def test_should_show_delete_confirmation(app_,
-<<<<<<< HEAD
                                          api_user_active,
                                          mock_get_service,
-                                         mock_user_loader,
-                                         mock_user_dao_get_by_email,
+                                         mock_get_user,
+                                         mock_get_user_by_email,
                                          mock_login):
     with app_.test_request_context():
         with app_.test_client() as client:
             client.login(api_user_active)
-=======
-                                         db_,
-                                         db_session,
-                                         mock_active_user,
-                                         mock_get_service,
-                                         mock_get_by_email):
-    with app_.test_request_context():
-        with app_.test_client() as client:
-            client.login(mock_active_user)
->>>>>>> 68891d8e
             service_id = 123
             response = client.get(url_for(
                 'main.service_delete_confirm', service_id=service_id))
@@ -440,28 +283,16 @@
 
 
 def test_should_redirect_delete_confirmation(app_,
-<<<<<<< HEAD
                                              api_user_active,
                                              mock_get_service,
                                              mock_delete_service,
-                                             mock_user_loader,
-                                             mock_user_dao_get_by_email,
+                                             mock_get_user,
+                                             mock_get_user_by_email,
                                              mock_login,
                                              mock_verify_password):
     with app_.test_request_context():
         with app_.test_client() as client:
             client.login(api_user_active)
-=======
-                                             db_,
-                                             db_session,
-                                             mock_active_user,
-                                             mock_get_service,
-                                             mock_delete_service,
-                                             mock_get_by_email):
-    with app_.test_request_context():
-        with app_.test_client() as client:
-            client.login(mock_active_user)
->>>>>>> 68891d8e
             service_id = 123
             response = client.post(url_for(
                 'main.service_delete_confirm', service_id=service_id))
