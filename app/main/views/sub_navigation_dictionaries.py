def features_nav():
    return [
        {
            "name": "Features",
            "link": "main.features",
            "sub_navigation_items": [
                {
                    "name": "Emails",
                    "link": "main.features_email",
                },
                {
                    "name": "Text messages",
                    "link": "main.features_sms",
                },
                {
                    "name": "Letters",
                    "link": "main.features_letters",
                },
            ],
        },
        {
            "name": "Roadmap",
            "link": "main.roadmap",
        },
        {
            "name": "Who can use Notify",
            "link": "main.who_can_use_notify",
        },
        {
            "name": "Security",
            "link": "main.security",
        },
        {
            "name": "Terms of use",
            "link": "main.terms",
        },
    ]


def pricing_nav():
    return [
        {
            "name": "Pricing",
            "link": "main.pricing",
        },
        {
            "name": "How to pay",
            "link": "main.how_to_pay",
        },
        {
            "name": "Billing details",
            "link": "main.billing_details",
        },
    ]


def using_notify_nav():
    return [
        {
            "name": "Get started",
            "link": "main.get_started",
        },
        {
            "name": "Trial mode",
            "link": "main.trial_mode_new",
        },
        {
            "name": "Delivery status",
            "link": "main.message_status",
        },
        {
            "name": "Guidance",
            "link": "main.guidance_index",
            "sub_navigation_items": [
                {
<<<<<<< HEAD
                    "name": "Bulk sending",
                    "link": "main.guidance_bulk_sending",
=======
                    "name": "Email branding",
                    "link": "main.guidance_email_branding",
>>>>>>> 48f756c2
                },
                {
                    "name": "Formatting",
                    "link": "main.guidance_edit_and_format_messages",
                },
                {
                    "name": "Letter branding",
                    "link": "main.guidance_letter_branding",
                },
                {
                    "name": "Receive text messages",
                    "link": "main.guidance_receive_text_messages",
                },
                {
                    "name": "Reply-to email address",
                    "link": "main.guidance_reply_to_email_address",
                },
                {
                    "name": "Schedule messages",
                    "link": "main.guidance_schedule_messages",
                },
                {
                    "name": "Send files by email",
                    "link": "main.guidance_send_files_by_email",
                },
                {
                    "name": "Team members and permissions",
                    "link": "main.guidance_team_members_and_permissions",
                },
                {
                    "name": "Templates",
                    "link": "main.guidance_templates",
                },
                {
                    "name": "Text message sender",
                    "link": "main.guidance_text_message_sender",
                },
                {
                    "name": "Upload a letter",
                    "link": "main.guidance_upload_a_letter",
                },
                {
                    "name": "Letter specification",
                    "link": "main.guidance_letter_specification",
                },
            ],
        },
        {
            "name": "API documentation",
            "link": "main.documentation",
        },
    ]<|MERGE_RESOLUTION|>--- conflicted
+++ resolved
@@ -73,13 +73,12 @@
             "link": "main.guidance_index",
             "sub_navigation_items": [
                 {
-<<<<<<< HEAD
                     "name": "Bulk sending",
                     "link": "main.guidance_bulk_sending",
-=======
+                 },
+                 {
                     "name": "Email branding",
                     "link": "main.guidance_email_branding",
->>>>>>> 48f756c2
                 },
                 {
                     "name": "Formatting",
